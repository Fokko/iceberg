# Licensed to the Apache Software Foundation (ASF) under one
# or more contributor license agreements.  See the NOTICE file
# distributed with this work for additional information
# regarding copyright ownership.  The ASF licenses this file
# to you under the Apache License, Version 2.0 (the
# "License"); you may not use this file except in compliance
# with the License.  You may obtain a copy of the License at
#
#   http://www.apache.org/licenses/LICENSE-2.0
#
# Unless required by applicable law or agreed to in writing,
# software distributed under the License is distributed on an
# "AS IS" BASIS, WITHOUT WARRANTIES OR CONDITIONS OF ANY
# KIND, either express or implied.  See the License for the
# specific language governing permissions and limitations
# under the License.

from urllib.parse import quote_plus

from iceberg.exceptions import ValidationException

from .partition_field import PartitionField
from .schema import Schema
from .transforms import Transforms
from .types import (NestedField,
                    StructType)


class PartitionSpec(object):

    PARTITION_DATA_ID_START = 1000

    @staticmethod
    def UNPARTITIONED_SPEC():
        return PartitionSpec(Schema(), 0, [])

    @staticmethod
    def unpartitioned():
        return PartitionSpec.UNPARTITIONED_SPEC()

    def __init__(self, schema, spec_id, fields):
        self.fields_by_source_id = None
        self.fields_by_name = None
        self.__java_classes = None
        self.field_list = None

        self.schema = schema
        self.spec_id = spec_id
        self.__fields = list()
        for field in fields:
            self.__fields.append(field)

    @property
    def fields(self):
        return self.lazy_field_list()

    @property
    def java_classes(self):
        if self.__java_classes is None:
            self.__java_classes
        for i, field in enumerate(self.__fields):
            source_type = self.schema.find_type(field.source_id)
            result = field.transform().get_result_by_type(source_type)
            self.__java_classes.append(result.type_id.java_class())

        return self.__java_classes

    def get_field_by_source_id(self, field_id):
        return self.lazy_fields_by_source_id().get(field_id)

    def partition_type(self):
        struct_fields = list()
        for i, field in enumerate(self.__fields):
            source_type = self.schema.find_type(field.source_id)
            result_type = field.transform.get_result_type(source_type)
            struct_fields.append(NestedField.optional(PartitionSpec.PARTITION_DATA_ID_START + i,
                                                      field.name,
                                                      result_type))

        return StructType.of(struct_fields)

    def get(self, data, pos, java_class):
        data.get(pos, java_class)

    def escape(self, string):
        return quote_plus(string, encoding="UTF-8")

    def partition_to_path(self, data):
        sb = list()
        java_classes = self.java_classes
        for i, jclass in enumerate(java_classes):
            field = self.__fields[i]
            value_string = field.transform().to_human_string(self.get(data, i, jclass))

            if i > 0:
                sb.append("/")
            sb.append(field.name)
            sb.append("=")
            sb.append(self.escape(value_string))

        return "".join(sb)

    def compatible_with(self, other):
        if self.__eq__(other):
            return True

        if len(self.__fields) != len(other.__fields):
            return False

        for i, field in enumerate(self.__fields):
            that_field = other.__fields[i]
            if field.source_id != that_field.source_id or str(field.transform) != str(that_field.transform):
                return False

        return True

    def lazy_fields_by_source_id(self):
        if self.fields_by_source_id is None:
            self.fields_by_source_id = dict()
            for field in self.fields:
                self.fields_by_source_id[field.source_id] = field

        return self.fields_by_source_id

    def identity_source_ids(self):
        source_ids = set()
        fields = self.fields
        for field in fields:
            if "identity" == str(field.transform()):
                source_ids.add(field)

        return source_ids

    def lazy_field_list(self):
        if self.field_list is None:
            self.field_list = list(self.__fields)

        return self.field_list

    def lazy_fields_by_source_name(self):
        if self.fields_by_name is None:
            self.fields_by_name = dict()
            for field in self.__fields:
                self.fields_by_name[field.name] = field

        return self.fields_by_name

    def __eq__(self, other):
        if id(self) == id(other):
            return True

        if other is None or not isinstance(other, PartitionSpec):
            return False

        return self.__fields == other.__fields

    def __ne__(self, other):
        return not self.__eq__(other)

    def __hash__(self):
        return hash(self.__key())

    def __key(self):
        return PartitionSpec.__class__, tuple(self.fields)

    def __str__(self):
        return self.__repr__()

    def __repr__(self):
        sb = ["["]

        for field in self.__fields:
            sb.append("\n {name}: {transform}({source_id})".format(name=field.name,
                                                                   transform=str(field.transform),
                                                                   source_id=field.source_id))

        if len(self.__fields) > 0:
            sb.append("\n")
        sb.append("]")

        return "".join(sb)

    @staticmethod
    def builder_for(schema):
        return PartitionSpecBuilder(schema)

    @staticmethod
    def check_compatibility(spec, schema):
        for field in spec.fields:
            src_type = schema.find_type(field.source_id)
            if not src_type.is_primitive_type():
                raise ValidationException("Cannot partition by non-primitive source field: %s", src_type)
            if not field.transform.can_transform(src_type):
                raise ValidationException("Invalid source type %s for transform: %s", (src_type, field.transform))


class PartitionSpecBuilder(object):

    def __init__(self, schema):
        self.schema = schema
        self.fields = list()
        self.partition_names = set()
        self.spec_id = 0

    def with_spec_id(self, spec_id):
        self.spec_id = spec_id
        return self

    def check_and_add_partition_name(self, name):
        if name is None or name == "":
            raise RuntimeError("Cannot use empty or null partition name")
        if name in self.partition_names:
            raise RuntimeError("Cannot use partition names more than once: %s" % name)

        self.partition_names.add(name)
        return self

    def find_source_column(self, source_name):
        source_column = self.schema.find_field(source_name)
        if source_column is None:
            raise RuntimeError("Cannot find source column: %s" % source_name)

        return source_column

    def identity(self, source_name):
        self.check_and_add_partition_name(source_name)
        source_column = self.find_source_column(source_name)
        self.fields.append(PartitionField(source_column.field_id,
                                          source_name,
                                          Transforms.identity(source_column.type)))
        return self

    def year(self, source_name):
<<<<<<< HEAD
        name = f"{source_name}_year"
=======
        name = "{}_year".format(source_name)
>>>>>>> 00b3b239
        self.check_and_add_partition_name(name)
        source_column = self.find_source_column(source_name)
        self.fields.append(PartitionField(source_column.field_id,
                                          name,
                                          Transforms.year(source_column.types)))
        return self

    def month(self, source_name):
<<<<<<< HEAD
        name = f"{source_name}_month"
=======
        name = "{}_month".format(source_name)
>>>>>>> 00b3b239
        self.check_and_add_partition_name(name)
        source_column = self.find_source_column(source_name)
        self.fields.append(PartitionField(source_column.field_id,
                                          name,
                                          Transforms.month(source_column.types)))
        return self

    def day(self, source_name):
<<<<<<< HEAD
        name = f"{source_name}_day"
=======
        name = "{}_day".format(source_name)
>>>>>>> 00b3b239
        self.check_and_add_partition_name(name)
        source_column = self.find_source_column(source_name)
        self.fields.append(PartitionField(source_column.field_id,
                                          name,
                                          Transforms.day(source_column.types)))
        return self

    def hour(self, source_name):
<<<<<<< HEAD
        name = f"{source_name}_hour"
=======
        name = "{}_hour".format(source_name)
>>>>>>> 00b3b239
        self.check_and_add_partition_name(name)
        source_column = self.find_source_column(source_name)
        self.fields.append(PartitionField(source_column.field_id,
                                          name,
                                          Transforms.hour(source_column.type)))
        return self

    def bucket(self, source_name, num_buckets):
<<<<<<< HEAD
        name = f"{source_name}_bucket"
=======
        name = "{}_bucket".format(source_name)
>>>>>>> 00b3b239
        self.check_and_add_partition_name(name)
        source_column = self.find_source_column(source_name)
        self.fields.append(PartitionField(source_column.field_id,
                                          name,
                                          Transforms.bucket(source_column.type, num_buckets)))
        return self

    def truncate(self, source_name, width):
<<<<<<< HEAD
        name = f"{source_name}_truncate"
=======
        name = "{}_truncate".format(source_name)
>>>>>>> 00b3b239
        self.check_and_add_partition_name(name)
        source_column = self.find_source_column(source_name)
        self.fields.append(PartitionField(source_column.field_id,
                                          name,
                                          Transforms.truncate(source_column.types, width)))
        return self

    def add(self, source_id, name, transform):
        self.check_and_add_partition_name(name)
        column = self.schema.find_field(source_id)
        if column is None:
            raise RuntimeError("Cannot find source column: %s" % source_id)

        transform_obj = Transforms.from_string(column.type, transform)
        field = PartitionField(source_id,
                               name,
                               transform_obj)
        self.fields.append(field)
        return self

    def build(self):
        spec = PartitionSpec(self.schema, self.spec_id, self.fields)
        PartitionSpec.check_compatibility(spec, self.schema)
        return spec<|MERGE_RESOLUTION|>--- conflicted
+++ resolved
@@ -231,11 +231,7 @@
         return self
 
     def year(self, source_name):
-<<<<<<< HEAD
         name = f"{source_name}_year"
-=======
-        name = "{}_year".format(source_name)
->>>>>>> 00b3b239
         self.check_and_add_partition_name(name)
         source_column = self.find_source_column(source_name)
         self.fields.append(PartitionField(source_column.field_id,
@@ -244,11 +240,7 @@
         return self
 
     def month(self, source_name):
-<<<<<<< HEAD
         name = f"{source_name}_month"
-=======
-        name = "{}_month".format(source_name)
->>>>>>> 00b3b239
         self.check_and_add_partition_name(name)
         source_column = self.find_source_column(source_name)
         self.fields.append(PartitionField(source_column.field_id,
@@ -257,11 +249,7 @@
         return self
 
     def day(self, source_name):
-<<<<<<< HEAD
         name = f"{source_name}_day"
-=======
-        name = "{}_day".format(source_name)
->>>>>>> 00b3b239
         self.check_and_add_partition_name(name)
         source_column = self.find_source_column(source_name)
         self.fields.append(PartitionField(source_column.field_id,
@@ -270,11 +258,7 @@
         return self
 
     def hour(self, source_name):
-<<<<<<< HEAD
         name = f"{source_name}_hour"
-=======
-        name = "{}_hour".format(source_name)
->>>>>>> 00b3b239
         self.check_and_add_partition_name(name)
         source_column = self.find_source_column(source_name)
         self.fields.append(PartitionField(source_column.field_id,
@@ -283,11 +267,7 @@
         return self
 
     def bucket(self, source_name, num_buckets):
-<<<<<<< HEAD
         name = f"{source_name}_bucket"
-=======
-        name = "{}_bucket".format(source_name)
->>>>>>> 00b3b239
         self.check_and_add_partition_name(name)
         source_column = self.find_source_column(source_name)
         self.fields.append(PartitionField(source_column.field_id,
@@ -296,11 +276,7 @@
         return self
 
     def truncate(self, source_name, width):
-<<<<<<< HEAD
         name = f"{source_name}_truncate"
-=======
-        name = "{}_truncate".format(source_name)
->>>>>>> 00b3b239
         self.check_and_add_partition_name(name)
         source_column = self.find_source_column(source_name)
         self.fields.append(PartitionField(source_column.field_id,
