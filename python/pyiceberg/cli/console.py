--- conflicted
+++ resolved
@@ -108,13 +108,8 @@
 @click.argument("identifier")
 @click.pass_context
 @catch_exception()
-<<<<<<< HEAD
 def describe(ctx: Context, entity: Literal["name", "namespace", "table"], identifier: str) -> None:
-    """Describes a namespace xor table"""
-=======
-def describe(ctx: Context, entity: Literal["name", "namespace", "table"], identifier: str):
     """Describes a namespace or a table"""
->>>>>>> 83a5d0ed
     catalog, output = _catalog_and_output(ctx)
     identifier_tuple = Catalog.identifier_to_tuple(identifier)
 
@@ -208,13 +203,8 @@
 @click.argument("identifier")
 @click.pass_context
 @catch_exception()
-<<<<<<< HEAD
 def table(ctx: Context, identifier: str) -> None:  # noqa: F811
-    """Drop table"""
-=======
-def table(ctx: Context, identifier: str):  # noqa: F811
     """Drops a table"""
->>>>>>> 83a5d0ed
     catalog, output = _catalog_and_output(ctx)
 
     catalog.drop_table(identifier)
@@ -225,13 +215,8 @@
 @click.argument("identifier")
 @click.pass_context
 @catch_exception()
-<<<<<<< HEAD
 def namespace(ctx: Context, identifier: str) -> None:
-    """Drop namespace"""
-=======
-def namespace(ctx, identifier: str):
     """Drops a namespace"""
->>>>>>> 83a5d0ed
     catalog, output = _catalog_and_output(ctx)
 
     catalog.drop_namespace(identifier)
@@ -306,13 +291,8 @@
 
 
 @properties.group()
-<<<<<<< HEAD
 def set() -> None:
-    """Removes properties on tables/namespaces"""
-=======
-def set():
     """Sets a property on tables/namespaces"""
->>>>>>> 83a5d0ed
 
 
 @set.command()  # type: ignore
@@ -321,13 +301,8 @@
 @click.argument("property_value")
 @click.pass_context
 @catch_exception()
-<<<<<<< HEAD
 def namespace(ctx: Context, identifier: str, property_name: str, property_value: str) -> None:  # noqa: F811
-    """Sets a property of a namespace or table"""
-=======
-def namespace(ctx: Context, identifier: str, property_name: str, property_value: str):  # noqa: F811
     """Sets a property on a namespace"""
->>>>>>> 83a5d0ed
     catalog, output = _catalog_and_output(ctx)
 
     catalog.update_namespace_properties(identifier, updates={property_name: property_value})
@@ -351,13 +326,8 @@
 
 
 @properties.group()
-<<<<<<< HEAD
 def remove() -> None:
-    """Removes properties on tables/namespaces"""
-=======
-def remove():
     """Removes a property from tables/namespaces"""
->>>>>>> 83a5d0ed
 
 
 @remove.command()  # type: ignore
