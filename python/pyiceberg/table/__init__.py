# Licensed to the Apache Software Foundation (ASF) under one
# or more contributor license agreements.  See the NOTICE file
# distributed with this work for additional information
# regarding copyright ownership.  The ASF licenses this file
# to you under the Apache License, Version 2.0 (the
# "License"); you may not use this file except in compliance
# with the License.  You may obtain a copy of the License at
#
#   http://www.apache.org/licenses/LICENSE-2.0
#
# Unless required by applicable law or agreed to in writing,
# software distributed under the License is distributed on an
# "AS IS" BASIS, WITHOUT WARRANTIES OR CONDITIONS OF ANY
# KIND, either express or implied.  See the License for the
# specific language governing permissions and limitations
# under the License.
from __future__ import annotations

from abc import ABC, abstractmethod
from dataclasses import dataclass
from functools import cached_property
from typing import (
    TYPE_CHECKING,
    Any,
    Callable,
    Dict,
    Generic,
    Iterator,
    List,
    Optional,
    Tuple,
    TypeVar,
)

from pydantic import Field

from pyiceberg.expressions import (
    AlwaysTrue,
    And,
    BooleanExpression,
    visitors,
)
from pyiceberg.expressions.visitors import inclusive_projection
from pyiceberg.io import FileIO
from pyiceberg.io.pyarrow import project_table
from pyiceberg.manifest import (
    DataFile,
    ManifestContent,
    ManifestFile,
    files,
)
from pyiceberg.partitioning import PartitionSpec
from pyiceberg.schema import Schema
from pyiceberg.table.metadata import TableMetadata
from pyiceberg.table.snapshots import Snapshot, SnapshotLogEntry
from pyiceberg.table.sorting import SortOrder
from pyiceberg.typedef import (
    EMPTY_DICT,
    Identifier,
    KeyDefaultDict,
    Properties,
)

if TYPE_CHECKING:
    import pandas as pd
    import pyarrow as pa
    from duckdb import DuckDBPyConnection


class Table:
    identifier: Identifier = Field()
    metadata: TableMetadata = Field()
    metadata_location: str = Field()
    io: FileIO

    def __init__(self, identifier: Identifier, metadata: TableMetadata, metadata_location: str, io: FileIO) -> None:
        self.identifier = identifier
        self.metadata = metadata
        self.metadata_location = metadata_location
        self.io = io

    def refresh(self) -> Table:
        """Refresh the current table metadata"""
        raise NotImplementedError("To be implemented")

    def name(self) -> Identifier:
        """Return the identifier of this table"""
        return self.identifier

    def scan(
        self,
        row_filter: Optional[BooleanExpression] = None,
        selected_fields: Tuple[str] = ("*",),
        case_sensitive: bool = True,
        snapshot_id: Optional[int] = None,
        options: Properties = EMPTY_DICT,
    ) -> TableScan[Any]:
        return DataScan(
            table=self,
            row_filter=row_filter or AlwaysTrue(),
            selected_fields=selected_fields,
            case_sensitive=case_sensitive,
            snapshot_id=snapshot_id,
            options=options,
        )

    def schema(self) -> Schema:
        """Return the schema for this table"""
        return next(schema for schema in self.metadata.schemas if schema.schema_id == self.metadata.current_schema_id)

    def schemas(self) -> Dict[int, Schema]:
        """Return a dict of the schema of this table"""
        return {schema.schema_id: schema for schema in self.metadata.schemas}

    def spec(self) -> PartitionSpec:
        """Return the partition spec of this table"""
        return next(spec for spec in self.metadata.partition_specs if spec.spec_id == self.metadata.default_spec_id)

    def specs(self) -> Dict[int, PartitionSpec]:
        """Return a dict the partition specs this table"""
        return {spec.spec_id: spec for spec in self.metadata.partition_specs}

    def sort_order(self) -> SortOrder:
        """Return the sort order of this table"""
        return next(
            sort_order for sort_order in self.metadata.sort_orders if sort_order.order_id == self.metadata.default_sort_order_id
        )

    def sort_orders(self) -> Dict[int, SortOrder]:
        """Return a dict of the sort orders of this table"""
        return {sort_order.order_id: sort_order for sort_order in self.metadata.sort_orders}

    def location(self) -> str:
        """Return the table's base location."""
        return self.metadata.location

    def current_snapshot(self) -> Optional[Snapshot]:
        """Get the current snapshot for this table, or None if there is no current snapshot."""
        if snapshot_id := self.metadata.current_snapshot_id:
            return self.snapshot_by_id(snapshot_id)
        return None

    def snapshot_by_id(self, snapshot_id: int) -> Optional[Snapshot]:
        """Get the snapshot of this table with the given id, or None if there is no matching snapshot."""
        try:
            return next(snapshot for snapshot in self.metadata.snapshots if snapshot.snapshot_id == snapshot_id)
        except StopIteration:
            return None

    def snapshot_by_name(self, name: str) -> Optional[Snapshot]:
        """Returns the snapshot referenced by the given name or null if no such reference exists."""
        if ref := self.metadata.refs.get(name):
            return self.snapshot_by_id(ref.snapshot_id)
        return None

    def history(self) -> List[SnapshotLogEntry]:
        """Get the snapshot history of this table."""
        return self.metadata.snapshot_log

    def __eq__(self, other: Any) -> bool:
        return (
            self.identifier == other.identifier
            and self.metadata == other.metadata
            and self.metadata_location == other.metadata_location
            if isinstance(other, Table)
            else False
        )


S = TypeVar("S", bound="TableScan", covariant=True)  # type: ignore


class TableScan(Generic[S], ABC):
    table: Table
    row_filter: BooleanExpression
    selected_fields: Tuple[str]
    case_sensitive: bool
    snapshot_id: Optional[int]
    options: Properties

    def __init__(
        self,
        table: Table,
        row_filter: Optional[BooleanExpression] = None,
        selected_fields: Tuple[str] = ("*",),
        case_sensitive: bool = True,
        snapshot_id: Optional[int] = None,
        options: Properties = EMPTY_DICT,
    ):
        self.table = table
        self.row_filter = row_filter or AlwaysTrue()
        self.selected_fields = selected_fields
        self.case_sensitive = case_sensitive
        self.snapshot_id = snapshot_id
        self.options = options

    def snapshot(self) -> Optional[Snapshot]:
        if self.snapshot_id:
            return self.table.snapshot_by_id(self.snapshot_id)
        return self.table.current_snapshot()

    def projection(self) -> Schema:
        snapshot_schema = self.table.schema()
        if snapshot := self.snapshot():
            if snapshot_schema_id := snapshot.schema_id:
                snapshot_schema = self.table.schemas()[snapshot_schema_id]

        if "*" in self.selected_fields:
            return snapshot_schema

        return snapshot_schema.select(*self.selected_fields, case_sensitive=self.case_sensitive)

    @abstractmethod
    def plan_files(self) -> Iterator[ScanTask]:
        ...

    @abstractmethod
    def to_arrow(self) -> pa.Table:
        ...

    @abstractmethod
    def to_pandas(self, **kwargs: Any) -> pd.DataFrame:
        ...

    def update(self: S, **overrides: Any) -> S:
        """Creates a copy of this table scan with updated fields."""
        return type(self)(**{**self.__dict__, **overrides})

    def use_ref(self, name: str) -> S:
        if self.snapshot_id:
            raise ValueError(f"Cannot override ref, already set snapshot id={self.snapshot_id}")
        if snapshot := self.table.snapshot_by_name(name):
            return self.update(snapshot_id=snapshot.snapshot_id)

        raise ValueError(f"Cannot scan unknown ref={name}")

    def select(self, *field_names: str) -> S:
        if "*" in self.selected_fields:
            return self.update(selected_fields=field_names)
        return self.update(selected_fields=tuple(set(self.selected_fields).intersection(set(field_names))))

    def filter(self, new_row_filter: BooleanExpression) -> S:
        return self.update(row_filter=And(self.row_filter, new_row_filter))

    def with_case_sensitive(self, case_sensitive: bool = True) -> S:
        return self.update(case_sensitive=case_sensitive)


class ScanTask(ABC):
    pass


@dataclass(init=False)
class FileScanTask(ScanTask):
    file: DataFile
    start: int
    length: int

    def __init__(self, data_file: DataFile, start: Optional[int] = None, length: Optional[int] = None):
        self.file = data_file
        self.start = start or 0
        self.length = length or data_file.file_size_in_bytes


<<<<<<< HEAD
class _DictAsStruct(StructProtocol):
    pos_to_name: Dict[int, str]
    wrapped: Dict[str, Any]

    def __init__(self, partition_type: StructType):
        self.pos_to_name = {pos: field.name for pos, field in enumerate(partition_type.fields)}

    def wrap(self, to_wrap: Dict[str, Any]) -> _DictAsStruct:
        self.wrapped = to_wrap
        return self

    def get(self, pos: int) -> Any:
        return self.wrapped[self.pos_to_name[pos]]

    def set(self, pos: int, value: Any) -> None:
        raise NotImplementedError("Cannot set values in DictAsStruct")


def _check_content(file: ManifestFile) -> ManifestFile:
    try:
        if file.content == ManifestContent.DELETES:
            raise ValueError("PyIceberg does not support deletes: https://github.com/apache/iceberg/issues/6568")
        return file
    except AttributeError:
        # If the attribute is not there, it is a V1 record
        return file


=======
>>>>>>> 9b373b15
class DataScan(TableScan["DataScan"]):
    def __init__(
        self,
        table: Table,
        row_filter: Optional[BooleanExpression] = None,
        selected_fields: Tuple[str] = ("*",),
        case_sensitive: bool = True,
        snapshot_id: Optional[int] = None,
        options: Properties = EMPTY_DICT,
    ):
        super().__init__(table, row_filter, selected_fields, case_sensitive, snapshot_id, options)

    def _build_partition_projection(self, spec_id: int) -> BooleanExpression:
        project = inclusive_projection(self.table.schema(), self.table.specs()[spec_id])
        return project(self.row_filter)

    @cached_property
    def partition_filters(self) -> KeyDefaultDict[int, BooleanExpression]:
        return KeyDefaultDict(self._build_partition_projection)

    def _build_manifest_evaluator(self, spec_id: int) -> Callable[[ManifestFile], bool]:
        spec = self.table.specs()[spec_id]
        return visitors.manifest_evaluator(spec, self.table.schema(), self.partition_filters[spec_id], self.case_sensitive)

    def _build_partition_evaluator(self, spec_id: int) -> Callable[[DataFile], bool]:
        spec = self.table.specs()[spec_id]
        partition_type = spec.partition_type(self.table.schema())
        partition_schema = Schema(*partition_type.fields)
        partition_expr = self.partition_filters[spec_id]

        evaluator = visitors.expression_evaluator(partition_schema, partition_expr, self.case_sensitive)
        return lambda data_file: evaluator(data_file.partition)

    def plan_files(self) -> Iterator[FileScanTask]:
        snapshot = self.snapshot()
        if not snapshot:
            return

        io = self.table.io

        # step 1: filter manifests using partition summaries
        # the filter depends on the partition spec used to write the manifest file, so create a cache of filters for each spec id

        manifest_evaluators: Dict[int, Callable[[ManifestFile], bool]] = KeyDefaultDict(self._build_manifest_evaluator)

        manifests = [
            manifest_file
            for manifest_file in snapshot.manifests(io)
            if manifest_evaluators[manifest_file.partition_spec_id](manifest_file)
        ]

        # step 2: filter the data files in each manifest
        # this filter depends on the partition spec used to write the manifest file

        partition_evaluators: Dict[int, Callable[[DataFile], bool]] = KeyDefaultDict(self._build_partition_evaluator)

        for manifest in manifests:
            partition_filter = partition_evaluators[manifest.partition_spec_id]
            all_files = files(io.new_input(manifest.manifest_path))
            matching_partition_files = filter(partition_filter, all_files)

            matching_partition_data_files = map(_check_content, matching_partition_files)

            yield from (FileScanTask(file) for file in matching_partition_data_files)

    def to_arrow(self) -> pa.Table:
        return project_table(
            self.plan_files(), self.table, self.row_filter, self.projection(), case_sensitive=self.case_sensitive
        )

    def to_pandas(self, **kwargs: Any) -> pd.DataFrame:
        return self.to_arrow().to_pandas(**kwargs)

    def to_duckdb(self, table_name: str, connection: Optional[DuckDBPyConnection] = None) -> DuckDBPyConnection:
        import duckdb

        con = connection or duckdb.connect(database=":memory:")
        con.register(table_name, self.to_arrow())

        return con<|MERGE_RESOLUTION|>--- conflicted
+++ resolved
@@ -262,24 +262,6 @@
         self.length = length or data_file.file_size_in_bytes
 
 
-<<<<<<< HEAD
-class _DictAsStruct(StructProtocol):
-    pos_to_name: Dict[int, str]
-    wrapped: Dict[str, Any]
-
-    def __init__(self, partition_type: StructType):
-        self.pos_to_name = {pos: field.name for pos, field in enumerate(partition_type.fields)}
-
-    def wrap(self, to_wrap: Dict[str, Any]) -> _DictAsStruct:
-        self.wrapped = to_wrap
-        return self
-
-    def get(self, pos: int) -> Any:
-        return self.wrapped[self.pos_to_name[pos]]
-
-    def set(self, pos: int, value: Any) -> None:
-        raise NotImplementedError("Cannot set values in DictAsStruct")
-
 
 def _check_content(file: ManifestFile) -> ManifestFile:
     try:
@@ -291,8 +273,6 @@
         return file
 
 
-=======
->>>>>>> 9b373b15
 class DataScan(TableScan["DataScan"]):
     def __init__(
         self,
