# Licensed to the Apache Software Foundation (ASF) under one
# or more contributor license agreements.  See the NOTICE file
# distributed with this work for additional information
# regarding copyright ownership.  The ASF licenses this file
# to you under the Apache License, Version 2.0 (the
# "License"); you may not use this file except in compliance
# with the License.  You may obtain a copy of the License at
#
#   http://www.apache.org/licenses/LICENSE-2.0
#
# Unless required by applicable law or agreed to in writing,
# software distributed under the License is distributed on an
# "AS IS" BASIS, WITHOUT WARRANTIES OR CONDITIONS OF ANY
# KIND, either express or implied.  See the License for the
# specific language governing permissions and limitations
# under the License.
from __future__ import annotations

from abc import ABC, abstractmethod
from dataclasses import dataclass
from functools import cached_property
from itertools import chain
from multiprocessing.pool import ThreadPool
from typing import (
    TYPE_CHECKING,
    Any,
    Callable,
    Dict,
    Iterator,
    List,
    Optional,
    Tuple,
    TypeVar,
    Union,
)

from pydantic import Field

from pyiceberg.expressions import (
    AlwaysTrue,
    And,
    BooleanExpression,
    parser,
    visitors,
)
<<<<<<< HEAD
from pyiceberg.expressions.visitors import _InclusiveMetricsEvaluator, inclusive_projection
from pyiceberg.io import FileIO
from pyiceberg.io.pyarrow import project_table
=======
from pyiceberg.expressions.visitors import inclusive_projection
from pyiceberg.io import FileIO, load_file_io
>>>>>>> 5a4761c8
from pyiceberg.manifest import (
    DataFile,
    ManifestContent,
    ManifestFile,
    files,
)
from pyiceberg.partitioning import PartitionSpec
from pyiceberg.schema import Schema
from pyiceberg.table.metadata import TableMetadata
from pyiceberg.table.snapshots import Snapshot, SnapshotLogEntry
from pyiceberg.table.sorting import SortOrder
from pyiceberg.typedef import (
    EMPTY_DICT,
    Identifier,
    KeyDefaultDict,
    Properties,
)

if TYPE_CHECKING:
    import pandas as pd
    import pyarrow as pa
    from duckdb import DuckDBPyConnection


ALWAYS_TRUE = AlwaysTrue()


class Table:
    identifier: Identifier = Field()
    metadata: TableMetadata = Field()
    metadata_location: str = Field()
    io: FileIO

    def __init__(self, identifier: Identifier, metadata: TableMetadata, metadata_location: str, io: FileIO) -> None:
        self.identifier = identifier
        self.metadata = metadata
        self.metadata_location = metadata_location
        self.io = io

    def refresh(self) -> Table:
        """Refresh the current table metadata"""
        raise NotImplementedError("To be implemented")

    def name(self) -> Identifier:
        """Return the identifier of this table"""
        return self.identifier

    def scan(
        self,
        row_filter: Union[str, BooleanExpression] = ALWAYS_TRUE,
        selected_fields: Tuple[str] = ("*",),
        case_sensitive: bool = True,
        snapshot_id: Optional[int] = None,
        options: Properties = EMPTY_DICT,
    ) -> DataScan:
        return DataScan(
            table=self,
            row_filter=row_filter,
            selected_fields=selected_fields,
            case_sensitive=case_sensitive,
            snapshot_id=snapshot_id,
            options=options,
        )

    def schema(self) -> Schema:
        """Return the schema for this table"""
        return next(schema for schema in self.metadata.schemas if schema.schema_id == self.metadata.current_schema_id)

    def schemas(self) -> Dict[int, Schema]:
        """Return a dict of the schema of this table"""
        return {schema.schema_id: schema for schema in self.metadata.schemas}

    def spec(self) -> PartitionSpec:
        """Return the partition spec of this table"""
        return next(spec for spec in self.metadata.partition_specs if spec.spec_id == self.metadata.default_spec_id)

    def specs(self) -> Dict[int, PartitionSpec]:
        """Return a dict the partition specs this table"""
        return {spec.spec_id: spec for spec in self.metadata.partition_specs}

    def sort_order(self) -> SortOrder:
        """Return the sort order of this table"""
        return next(
            sort_order for sort_order in self.metadata.sort_orders if sort_order.order_id == self.metadata.default_sort_order_id
        )

    def sort_orders(self) -> Dict[int, SortOrder]:
        """Return a dict of the sort orders of this table"""
        return {sort_order.order_id: sort_order for sort_order in self.metadata.sort_orders}

    def location(self) -> str:
        """Return the table's base location."""
        return self.metadata.location

    def current_snapshot(self) -> Optional[Snapshot]:
        """Get the current snapshot for this table, or None if there is no current snapshot."""
        if snapshot_id := self.metadata.current_snapshot_id:
            return self.snapshot_by_id(snapshot_id)
        return None

    def snapshot_by_id(self, snapshot_id: int) -> Optional[Snapshot]:
        """Get the snapshot of this table with the given id, or None if there is no matching snapshot."""
        try:
            return next(snapshot for snapshot in self.metadata.snapshots if snapshot.snapshot_id == snapshot_id)
        except StopIteration:
            return None

    def snapshot_by_name(self, name: str) -> Optional[Snapshot]:
        """Returns the snapshot referenced by the given name or null if no such reference exists."""
        if ref := self.metadata.refs.get(name):
            return self.snapshot_by_id(ref.snapshot_id)
        return None

    def history(self) -> List[SnapshotLogEntry]:
        """Get the snapshot history of this table."""
        return self.metadata.snapshot_log

    def __eq__(self, other: Any) -> bool:
        return (
            self.identifier == other.identifier
            and self.metadata == other.metadata
            and self.metadata_location == other.metadata_location
            if isinstance(other, Table)
            else False
        )


class StaticTable(Table):
    """Load a table directly from a metadata file (i.e., without using a catalog)."""

    def refresh(self) -> Table:
        """Refresh the current table metadata"""
        raise NotImplementedError("To be implemented")

    @classmethod
    def from_metadata(cls, metadata_location: str, properties: Properties = EMPTY_DICT) -> StaticTable:
        io = load_file_io(properties=properties, location=metadata_location)
        file = io.new_input(metadata_location)

        from pyiceberg.serializers import FromInputFile

        metadata = FromInputFile.table_metadata(file)

        return cls(
            identifier=("static-table", metadata_location),
            metadata_location=metadata_location,
            metadata=metadata,
            io=load_file_io({**properties, **metadata.properties}),
        )


def _parse_row_filter(expr: Union[str, BooleanExpression]) -> BooleanExpression:
    """Accepts an expression in the form of a BooleanExpression or a string

    In the case of a string, it will be converted into a unbound BooleanExpression

    Args:
        expr: Expression as a BooleanExpression or a string

    Returns: An unbound BooleanExpression
    """
    return parser.parse(expr) if isinstance(expr, str) else expr


S = TypeVar("S", bound="TableScan", covariant=True)


class TableScan(ABC):
    table: Table
    row_filter: BooleanExpression
    selected_fields: Tuple[str]
    case_sensitive: bool
    snapshot_id: Optional[int]
    options: Properties

    def __init__(
        self,
        table: Table,
        row_filter: Union[str, BooleanExpression] = ALWAYS_TRUE,
        selected_fields: Tuple[str] = ("*",),
        case_sensitive: bool = True,
        snapshot_id: Optional[int] = None,
        options: Properties = EMPTY_DICT,
    ):
        self.table = table
        self.row_filter = _parse_row_filter(row_filter)
        self.selected_fields = selected_fields
        self.case_sensitive = case_sensitive
        self.snapshot_id = snapshot_id
        self.options = options

    def snapshot(self) -> Optional[Snapshot]:
        if self.snapshot_id:
            return self.table.snapshot_by_id(self.snapshot_id)
        return self.table.current_snapshot()

    def projection(self) -> Schema:
        snapshot_schema = self.table.schema()
        if snapshot := self.snapshot():
            if snapshot_schema_id := snapshot.schema_id:
                snapshot_schema = self.table.schemas()[snapshot_schema_id]

        if "*" in self.selected_fields:
            return snapshot_schema

        return snapshot_schema.select(*self.selected_fields, case_sensitive=self.case_sensitive)

    @abstractmethod
    def plan_files(self) -> Iterator[ScanTask]:
        ...

    @abstractmethod
    def to_arrow(self) -> pa.Table:
        ...

    @abstractmethod
    def to_pandas(self, **kwargs: Any) -> pd.DataFrame:
        ...

    def update(self: S, **overrides: Any) -> S:
        """Creates a copy of this table scan with updated fields."""
        return type(self)(**{**self.__dict__, **overrides})

    def use_ref(self: S, name: str) -> S:
        if self.snapshot_id:
            raise ValueError(f"Cannot override ref, already set snapshot id={self.snapshot_id}")
        if snapshot := self.table.snapshot_by_name(name):
            return self.update(snapshot_id=snapshot.snapshot_id)

        raise ValueError(f"Cannot scan unknown ref={name}")

    def select(self: S, *field_names: str) -> S:
        if "*" in self.selected_fields:
            return self.update(selected_fields=field_names)
        return self.update(selected_fields=tuple(set(self.selected_fields).intersection(set(field_names))))

    def filter(self: S, expr: Union[str, BooleanExpression]) -> S:
        return self.update(row_filter=And(self.row_filter, _parse_row_filter(expr)))

    def with_case_sensitive(self: S, case_sensitive: bool = True) -> S:
        return self.update(case_sensitive=case_sensitive)


class ScanTask(ABC):
    pass


@dataclass(init=False)
class FileScanTask(ScanTask):
    file: DataFile
    start: int
    length: int

    def __init__(self, data_file: DataFile, start: Optional[int] = None, length: Optional[int] = None):
        self.file = data_file
        self.start = start or 0
        self.length = length or data_file.file_size_in_bytes


def _check_content(file: DataFile) -> DataFile:
    try:
        if file.content == ManifestContent.DELETES:
            raise ValueError("PyIceberg does not support deletes: https://github.com/apache/iceberg/issues/6568")
        return file
    except AttributeError:
        # If the attribute is not there, it is a V1 record
        return file


def _open_manifest(
    io: FileIO,
    schema: Schema,
    row_filter: BooleanExpression,
    manifest: ManifestFile,
    partition_filter: Callable[[DataFile], bool],
    case_sensitive: bool,
) -> List[FileScanTask]:
    all_files = files(io.new_input(manifest.manifest_path))
    matching_partition_files = filter(partition_filter, all_files)
    matching_partition_data_files = map(_check_content, matching_partition_files)
    evaluator = _InclusiveMetricsEvaluator(schema, row_filter, case_sensitive)
    return [FileScanTask(file) for file in matching_partition_data_files if evaluator.eval(file)]


class DataScan(TableScan):
    def __init__(
        self,
        table: Table,
        row_filter: Union[str, BooleanExpression] = ALWAYS_TRUE,
        selected_fields: Tuple[str] = ("*",),
        case_sensitive: bool = True,
        snapshot_id: Optional[int] = None,
        options: Properties = EMPTY_DICT,
    ):
        super().__init__(table, row_filter, selected_fields, case_sensitive, snapshot_id, options)

    def _build_partition_projection(self, spec_id: int) -> BooleanExpression:
        project = inclusive_projection(self.table.schema(), self.table.specs()[spec_id])
        return project(self.row_filter)

    @cached_property
    def partition_filters(self) -> KeyDefaultDict[int, BooleanExpression]:
        return KeyDefaultDict(self._build_partition_projection)

    def _build_manifest_evaluator(self, spec_id: int) -> Callable[[ManifestFile], bool]:
        spec = self.table.specs()[spec_id]
        return visitors.manifest_evaluator(spec, self.table.schema(), self.partition_filters[spec_id], self.case_sensitive)

    def _build_partition_evaluator(self, spec_id: int) -> Callable[[DataFile], bool]:
        spec = self.table.specs()[spec_id]
        partition_type = spec.partition_type(self.table.schema())
        partition_schema = Schema(*partition_type.fields)
        partition_expr = self.partition_filters[spec_id]

        evaluator = visitors.expression_evaluator(partition_schema, partition_expr, self.case_sensitive)
        return lambda data_file: evaluator(data_file.partition)

    def plan_files(self) -> Iterator[FileScanTask]:
        snapshot = self.snapshot()
        if not snapshot:
            return iter([])

        io = self.table.io

        # step 1: filter manifests using partition summaries
        # the filter depends on the partition spec used to write the manifest file, so create a cache of filters for each spec id

        manifest_evaluators: Dict[int, Callable[[ManifestFile], bool]] = KeyDefaultDict(self._build_manifest_evaluator)

        manifests = [
            manifest_file
            for manifest_file in snapshot.manifests(io)
            if manifest_evaluators[manifest_file.partition_spec_id](manifest_file)
        ]

        # step 2: filter the data files in each manifest
        # this filter depends on the partition spec used to write the manifest file

        partition_evaluators: Dict[int, Callable[[DataFile], bool]] = KeyDefaultDict(self._build_partition_evaluator)

        with ThreadPool() as pool:
            return chain(
                *pool.starmap(
                    func=_open_manifest,
                    iterable=[
                        (
                            io,
                            self.table.schema(),
                            self.row_filter,
                            manifest,
                            partition_evaluators[manifest.partition_spec_id],
                            self.case_sensitive,
                        )
                        for manifest in manifests
                    ],
                )
            )

    def to_arrow(self) -> pa.Table:
        from pyiceberg.io.pyarrow import project_table

        return project_table(
            self.plan_files(), self.table, self.row_filter, self.projection(), case_sensitive=self.case_sensitive
        )

    def to_pandas(self, **kwargs: Any) -> pd.DataFrame:
        return self.to_arrow().to_pandas(**kwargs)

    def to_duckdb(self, table_name: str, connection: Optional[DuckDBPyConnection] = None) -> DuckDBPyConnection:
        import duckdb

        con = connection or duckdb.connect(database=":memory:")
        con.register(table_name, self.to_arrow())

        return con<|MERGE_RESOLUTION|>--- conflicted
+++ resolved
@@ -43,14 +43,8 @@
     parser,
     visitors,
 )
-<<<<<<< HEAD
 from pyiceberg.expressions.visitors import _InclusiveMetricsEvaluator, inclusive_projection
-from pyiceberg.io import FileIO
-from pyiceberg.io.pyarrow import project_table
-=======
-from pyiceberg.expressions.visitors import inclusive_projection
 from pyiceberg.io import FileIO, load_file_io
->>>>>>> 5a4761c8
 from pyiceberg.manifest import (
     DataFile,
     ManifestContent,
