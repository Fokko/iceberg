# Licensed to the Apache Software Foundation (ASF) under one
# or more contributor license agreements.  See the NOTICE file
# distributed with this work for additional information
# regarding copyright ownership.  The ASF licenses this file
# to you under the Apache License, Version 2.0 (the
# "License"); you may not use this file except in compliance
# with the License.  You may obtain a copy of the License at
#
#   http://www.apache.org/licenses/LICENSE-2.0
#
# Unless required by applicable law or agreed to in writing,
# software distributed under the License is distributed on an
# "AS IS" BASIS, WITHOUT WARRANTIES OR CONDITIONS OF ANY
# KIND, either express or implied.  See the License for the
# specific language governing permissions and limitations
# under the License.
from __future__ import annotations

import itertools
from abc import ABC, abstractmethod
from dataclasses import dataclass
from enum import Enum
from functools import cached_property
from itertools import chain
from typing import (
    TYPE_CHECKING,
    Any,
    Callable,
    Dict,
    Iterable,
    List,
    Literal,
    Optional,
    Set,
    Tuple,
    TypeVar,
    Union,
)

from pydantic import Field, SerializeAsAny
from sortedcontainers import SortedList

from pyiceberg.expressions import (
    AlwaysTrue,
    And,
    BooleanExpression,
    EqualTo,
    parser,
    visitors,
)
from pyiceberg.expressions.visitors import _InclusiveMetricsEvaluator, inclusive_projection
from pyiceberg.io import FileIO, load_file_io
from pyiceberg.manifest import (
    POSITIONAL_DELETE_SCHEMA,
    DataFile,
    DataFileContent,
    ManifestContent,
    ManifestEntry,
    ManifestFile,
)
from pyiceberg.partitioning import PartitionSpec
from pyiceberg.schema import (
    Schema,
    SchemaVisitor,
    assign_fresh_schema_ids,
    index_by_name,
    visit,
)
from pyiceberg.table.metadata import INITIAL_SEQUENCE_NUMBER, TableMetadata
from pyiceberg.table.snapshots import Snapshot, SnapshotLogEntry
from pyiceberg.table.sorting import SortOrder
from pyiceberg.typedef import (
    EMPTY_DICT,
    IcebergBaseModel,
    Identifier,
    KeyDefaultDict,
    Properties,
)
from pyiceberg.types import (
    IcebergType,
    ListType,
    MapType,
    NestedField,
    PrimitiveType,
    StructType,
)
<<<<<<< HEAD
=======
from pyiceberg.utils.concurrent import ExecutorFactory
>>>>>>> 09b9712a

if TYPE_CHECKING:
    import pandas as pd
    import pyarrow as pa
    import ray
    from duckdb import DuckDBPyConnection

    from pyiceberg.catalog import Catalog


ALWAYS_TRUE = AlwaysTrue()
TABLE_ROOT_ID = -1


class Transaction:
    _table: Table
    _updates: Tuple[TableUpdate, ...]
    _requirements: Tuple[TableRequirement, ...]

    def __init__(
        self,
        table: Table,
        actions: Optional[Tuple[TableUpdate, ...]] = None,
        requirements: Optional[Tuple[TableRequirement, ...]] = None,
    ):
        self._table = table
        self._updates = actions or ()
        self._requirements = requirements or ()

    def __enter__(self) -> Transaction:
        """Starts a transaction to update the table."""
        return self

    def __exit__(self, _: Any, value: Any, traceback: Any) -> None:
        """Closes and commits the transaction."""
        fresh_table = self.commit_transaction()
        # Update the new data in place
        self._table.metadata = fresh_table.metadata
        self._table.metadata_location = fresh_table.metadata_location

    def _append_updates(self, *new_updates: TableUpdate) -> Transaction:
        """Appends updates to the set of staged updates.

        Args:
            *new_updates: Any new updates.

        Raises:
            ValueError: When the type of update is not unique.

        Returns:
            A new AlterTable object with the new updates appended.
        """
        for new_update in new_updates:
            type_new_update = type(new_update)
            if any(type(update) == type_new_update for update in self._updates):
                raise ValueError(f"Updates in a single commit need to be unique, duplicate: {type_new_update}")
        self._updates = self._updates + new_updates
        return self

    def set_table_version(self, format_version: Literal[1, 2]) -> Transaction:
        """Sets the table to a certain version.

        Args:
            format_version: The newly set version.

        Returns:
            The alter table builder.
        """
        raise NotImplementedError("Not yet implemented")

    def set_properties(self, **updates: str) -> Transaction:
        """Set properties.

        When a property is already set, it will be overwritten.

        Args:
            updates: The properties set on the table.

        Returns:
            The alter table builder.
        """
        return self._append_updates(SetPropertiesUpdate(updates=updates))

    def update_schema(self) -> UpdateSchema:
        """Create a new UpdateSchema to alter the columns of this table.

        Returns:
            A new UpdateSchema.
        """
        return UpdateSchema(self._table.metadata.schema_, self._table)

    def remove_properties(self, *removals: str) -> Transaction:
        """Removes properties.

        Args:
            removals: Properties to be removed.

        Returns:
            The alter table builder.
        """
        return self._append_updates(RemovePropertiesUpdate(removals=removals))

    def update_location(self, location: str) -> Transaction:
        """Sets the new table location.

        Args:
            location: The new location of the table.

        Returns:
            The alter table builder.
        """
        raise NotImplementedError("Not yet implemented")

    def commit_transaction(self) -> Table:
        """Commits the changes to the catalog.

        Returns:
            The table with the updates applied.
        """
        # Strip the catalog name
        if len(self._updates) > 0:
            response = self._table.catalog._commit_table(  # pylint: disable=W0212
                CommitTableRequest(
                    identifier=self._table.identifier[1:],
                    requirements=self._requirements,
                    updates=self._updates,
                )
            )
            # Update the metadata with the new one
            self._table.metadata = response.metadata
            self._table.metadata_location = response.metadata_location

            return self._table
        else:
            return self._table


class TableUpdateAction(Enum):
    upgrade_format_version = "upgrade-format-version"
    add_schema = "add-schema"
    set_current_schema = "set-current-schema"
    add_spec = "add-spec"
    set_default_spec = "set-default-spec"
    add_sort_order = "add-sort-order"
    set_default_sort_order = "set-default-sort-order"
    add_snapshot = "add-snapshot"
    set_snapshot_ref = "set-snapshot-ref"
    remove_snapshots = "remove-snapshots"
    remove_snapshot_ref = "remove-snapshot-ref"
    set_location = "set-location"
    set_properties = "set-properties"
    remove_properties = "remove-properties"


class TableUpdate(IcebergBaseModel):
    action: TableUpdateAction


class UpgradeFormatVersionUpdate(TableUpdate):
    action: TableUpdateAction = TableUpdateAction.upgrade_format_version
    format_version: int = Field(alias="format-version")


class AddSchemaUpdate(TableUpdate):
    action: TableUpdateAction = TableUpdateAction.add_schema
    schema_: Schema = Field(alias="schema")


class SetCurrentSchemaUpdate(TableUpdate):
    action: TableUpdateAction = TableUpdateAction.set_current_schema
    schema_id: int = Field(
        alias="schema-id", description="Schema ID to set as current, or -1 to set last added schema", default=-1
    )


class AddPartitionSpecUpdate(TableUpdate):
    action: TableUpdateAction = TableUpdateAction.add_spec
    spec: PartitionSpec


class SetDefaultSpecUpdate(TableUpdate):
    action: TableUpdateAction = TableUpdateAction.set_default_spec
    spec_id: int = Field(
        alias="spec-id", description="Partition spec ID to set as the default, or -1 to set last added spec", default=-1
    )


class AddSortOrderUpdate(TableUpdate):
    action: TableUpdateAction = TableUpdateAction.add_sort_order
    sort_order: SortOrder = Field(alias="sort-order")


class SetDefaultSortOrderUpdate(TableUpdate):
    action: TableUpdateAction = TableUpdateAction.set_default_sort_order
    sort_order_id: int = Field(
        alias="sort-order-id", description="Sort order ID to set as the default, or -1 to set last added sort order", default=-1
    )


class AddSnapshotUpdate(TableUpdate):
    action: TableUpdateAction = TableUpdateAction.add_snapshot
    snapshot: Snapshot


class SetSnapshotRefUpdate(TableUpdate):
    action: TableUpdateAction = TableUpdateAction.set_snapshot_ref
    ref_name: str = Field(alias="ref-name")
    type: Literal["tag", "branch"]
    snapshot_id: int = Field(alias="snapshot-id")
    max_age_ref_ms: int = Field(alias="max-ref-age-ms")
    max_snapshot_age_ms: int = Field(alias="max-snapshot-age-ms")
    min_snapshots_to_keep: int = Field(alias="min-snapshots-to-keep")


class RemoveSnapshotsUpdate(TableUpdate):
    action: TableUpdateAction = TableUpdateAction.remove_snapshots
    snapshot_ids: List[int] = Field(alias="snapshot-ids")


class RemoveSnapshotRefUpdate(TableUpdate):
    action: TableUpdateAction = TableUpdateAction.remove_snapshot_ref
    ref_name: str = Field(alias="ref-name")


class SetLocationUpdate(TableUpdate):
    action: TableUpdateAction = TableUpdateAction.set_location
    location: str


class SetPropertiesUpdate(TableUpdate):
    action: TableUpdateAction = TableUpdateAction.set_properties
    updates: Dict[str, str]


class RemovePropertiesUpdate(TableUpdate):
    action: TableUpdateAction = TableUpdateAction.remove_properties
    removals: List[str]


class TableRequirement(IcebergBaseModel):
    type: str


class AssertCreate(TableRequirement):
    """The table must not already exist; used for create transactions."""

    type: Literal["assert-create"]


class AssertTableUUID(TableRequirement):
    """The table UUID must match the requirement's `uuid`."""

    type: Literal["assert-table-uuid"]
    uuid: str


class AssertRefSnapshotId(TableRequirement):
    """The table branch or tag identified by the requirement's `ref` must reference the requirement's `snapshot-id`.

    if `snapshot-id` is `null` or missing, the ref must not already exist.
    """

    type: Literal["assert-ref-snapshot-id"]
    ref: str
    snapshot_id: int = Field(..., alias="snapshot-id")


class AssertLastAssignedFieldId(TableRequirement):
    """The table's last assigned column id must match the requirement's `last-assigned-field-id`."""

    type: Literal["assert-last-assigned-field-id"]
    last_assigned_field_id: int = Field(..., alias="last-assigned-field-id")


class AssertCurrentSchemaId(TableRequirement):
    """The table's current schema id must match the requirement's `current-schema-id`."""

    type: Literal["assert-current-schema-id"]
    current_schema_id: int = Field(..., alias="current-schema-id")


class AssertLastAssignedPartitionId(TableRequirement):
    """The table's last assigned partition id must match the requirement's `last-assigned-partition-id`."""

    type: Literal["assert-last-assigned-partition-id"]
    last_assigned_partition_id: int = Field(..., alias="last-assigned-partition-id")


class AssertDefaultSpecId(TableRequirement):
    """The table's default spec id must match the requirement's `default-spec-id`."""

    type: Literal["assert-default-spec-id"]
    default_spec_id: int = Field(..., alias="default-spec-id")


class AssertDefaultSortOrderId(TableRequirement):
    """The table's default sort order id must match the requirement's `default-sort-order-id`."""

    type: Literal["assert-default-sort-order-id"]
    default_sort_order_id: int = Field(..., alias="default-sort-order-id")


class CommitTableRequest(IcebergBaseModel):
    identifier: Identifier = Field()
    requirements: List[SerializeAsAny[TableRequirement]] = Field(default_factory=list)
    updates: List[SerializeAsAny[TableUpdate]] = Field(default_factory=list)


class CommitTableResponse(IcebergBaseModel):
    metadata: TableMetadata
    metadata_location: str = Field(alias="metadata-location")


class Table:
    identifier: Identifier = Field()
    metadata: TableMetadata
    metadata_location: str = Field()
    io: FileIO
    catalog: Catalog

    def __init__(
        self, identifier: Identifier, metadata: TableMetadata, metadata_location: str, io: FileIO, catalog: Catalog
    ) -> None:
        self.identifier = identifier
        self.metadata = metadata
        self.metadata_location = metadata_location
        self.io = io
        self.catalog = catalog

    def transaction(self) -> Transaction:
        return Transaction(self)

    def refresh(self) -> Table:
        """Refresh the current table metadata."""
        fresh = self.catalog.load_table(self.identifier[1:])
        self.metadata = fresh.metadata
        self.io = fresh.io
        self.metadata_location = fresh.metadata_location
        return self

    def name(self) -> Identifier:
        """Return the identifier of this table."""
        return self.identifier

    def scan(
        self,
        row_filter: Union[str, BooleanExpression] = ALWAYS_TRUE,
        selected_fields: Tuple[str, ...] = ("*",),
        case_sensitive: bool = True,
        snapshot_id: Optional[int] = None,
        options: Properties = EMPTY_DICT,
        limit: Optional[int] = None,
    ) -> DataScan:
        return DataScan(
            table=self,
            row_filter=row_filter,
            selected_fields=selected_fields,
            case_sensitive=case_sensitive,
            snapshot_id=snapshot_id,
            options=options,
            limit=limit,
        )

    def schema(self) -> Schema:
        """Return the schema for this table."""
        return next(schema for schema in self.metadata.schemas if schema.schema_id == self.metadata.current_schema_id)

    def schemas(self) -> Dict[int, Schema]:
        """Return a dict of the schema of this table."""
        return {schema.schema_id: schema for schema in self.metadata.schemas}

    def spec(self) -> PartitionSpec:
        """Return the partition spec of this table."""
        return next(spec for spec in self.metadata.partition_specs if spec.spec_id == self.metadata.default_spec_id)

    def specs(self) -> Dict[int, PartitionSpec]:
        """Return a dict the partition specs this table."""
        return {spec.spec_id: spec for spec in self.metadata.partition_specs}

    def sort_order(self) -> SortOrder:
        """Return the sort order of this table."""
        return next(
            sort_order for sort_order in self.metadata.sort_orders if sort_order.order_id == self.metadata.default_sort_order_id
        )

    def sort_orders(self) -> Dict[int, SortOrder]:
        """Return a dict of the sort orders of this table."""
        return {sort_order.order_id: sort_order for sort_order in self.metadata.sort_orders}

    @property
    def properties(self) -> Dict[str, str]:
        """Properties of the table."""
        return self.metadata.properties

    def location(self) -> str:
        """Return the table's base location."""
        return self.metadata.location

    def current_snapshot(self) -> Optional[Snapshot]:
        """Get the current snapshot for this table, or None if there is no current snapshot."""
        if snapshot_id := self.metadata.current_snapshot_id:
            return self.snapshot_by_id(snapshot_id)
        return None

    def snapshot_by_id(self, snapshot_id: int) -> Optional[Snapshot]:
        """Get the snapshot of this table with the given id, or None if there is no matching snapshot."""
        try:
            return next(snapshot for snapshot in self.metadata.snapshots if snapshot.snapshot_id == snapshot_id)
        except StopIteration:
            return None

    def snapshot_by_name(self, name: str) -> Optional[Snapshot]:
        """Returns the snapshot referenced by the given name or null if no such reference exists."""
        if ref := self.metadata.refs.get(name):
            return self.snapshot_by_id(ref.snapshot_id)
        return None

    def history(self) -> List[SnapshotLogEntry]:
        """Get the snapshot history of this table."""
        return self.metadata.snapshot_log

    def update_schema(self) -> UpdateSchema:
        return UpdateSchema(self.schema(), self)

    def __eq__(self, other: Any) -> bool:
        """Returns the equality of two instances of the Table class."""
        return (
            self.identifier == other.identifier
            and self.metadata == other.metadata
            and self.metadata_location == other.metadata_location
            if isinstance(other, Table)
            else False
        )


class StaticTable(Table):
    """Load a table directly from a metadata file (i.e., without using a catalog)."""

    def refresh(self) -> Table:
        """Refresh the current table metadata."""
        raise NotImplementedError("To be implemented")

    @classmethod
    def from_metadata(cls, metadata_location: str, properties: Properties = EMPTY_DICT) -> StaticTable:
        io = load_file_io(properties=properties, location=metadata_location)
        file = io.new_input(metadata_location)

        from pyiceberg.serializers import FromInputFile

        metadata = FromInputFile.table_metadata(file)

        from pyiceberg.catalog.noop import NoopCatalog

        return cls(
            identifier=("static-table", metadata_location),
            metadata_location=metadata_location,
            metadata=metadata,
            io=load_file_io({**properties, **metadata.properties}),
            catalog=NoopCatalog("static-table"),
        )


def _parse_row_filter(expr: Union[str, BooleanExpression]) -> BooleanExpression:
    """Accepts an expression in the form of a BooleanExpression or a string.

    In the case of a string, it will be converted into a unbound BooleanExpression.

    Args:
        expr: Expression as a BooleanExpression or a string.

    Returns: An unbound BooleanExpression.
    """
    return parser.parse(expr) if isinstance(expr, str) else expr


S = TypeVar("S", bound="TableScan", covariant=True)


class TableScan(ABC):
    table: Table
    row_filter: BooleanExpression
    selected_fields: Tuple[str, ...]
    case_sensitive: bool
    snapshot_id: Optional[int]
    options: Properties
    limit: Optional[int]

    def __init__(
        self,
        table: Table,
        row_filter: Union[str, BooleanExpression] = ALWAYS_TRUE,
        selected_fields: Tuple[str, ...] = ("*",),
        case_sensitive: bool = True,
        snapshot_id: Optional[int] = None,
        options: Properties = EMPTY_DICT,
        limit: Optional[int] = None,
    ):
        self.table = table
        self.row_filter = _parse_row_filter(row_filter)
        self.selected_fields = selected_fields
        self.case_sensitive = case_sensitive
        self.snapshot_id = snapshot_id
        self.options = options
        self.limit = limit

    def snapshot(self) -> Optional[Snapshot]:
        if self.snapshot_id:
            return self.table.snapshot_by_id(self.snapshot_id)
        return self.table.current_snapshot()

    def projection(self) -> Schema:
        snapshot_schema = self.table.schema()
        if snapshot := self.snapshot():
            if snapshot_schema_id := snapshot.schema_id:
                snapshot_schema = self.table.schemas()[snapshot_schema_id]

        if "*" in self.selected_fields:
            return snapshot_schema

        return snapshot_schema.select(*self.selected_fields, case_sensitive=self.case_sensitive)

    @abstractmethod
    def plan_files(self) -> Iterable[ScanTask]:
        ...

    @abstractmethod
    def to_arrow(self) -> pa.Table:
        ...

    @abstractmethod
    def to_pandas(self, **kwargs: Any) -> pd.DataFrame:
        ...

    def update(self: S, **overrides: Any) -> S:
        """Creates a copy of this table scan with updated fields."""
        return type(self)(**{**self.__dict__, **overrides})

    def use_ref(self: S, name: str) -> S:
        if self.snapshot_id:
            raise ValueError(f"Cannot override ref, already set snapshot id={self.snapshot_id}")
        if snapshot := self.table.snapshot_by_name(name):
            return self.update(snapshot_id=snapshot.snapshot_id)

        raise ValueError(f"Cannot scan unknown ref={name}")

    def select(self: S, *field_names: str) -> S:
        if "*" in self.selected_fields:
            return self.update(selected_fields=field_names)
        return self.update(selected_fields=tuple(set(self.selected_fields).intersection(set(field_names))))

    def filter(self: S, expr: Union[str, BooleanExpression]) -> S:
        return self.update(row_filter=And(self.row_filter, _parse_row_filter(expr)))

    def with_case_sensitive(self: S, case_sensitive: bool = True) -> S:
        return self.update(case_sensitive=case_sensitive)


class ScanTask(ABC):
    pass


@dataclass(init=False)
class FileScanTask(ScanTask):
    file: DataFile
    delete_files: Set[DataFile]
    start: int
    length: int

    def __init__(
        self,
        data_file: DataFile,
        delete_files: Optional[Set[DataFile]] = None,
        start: Optional[int] = None,
        length: Optional[int] = None,
    ) -> None:
        self.file = data_file
        self.delete_files = delete_files or set()
        self.start = start or 0
        self.length = length or data_file.file_size_in_bytes


def _open_manifest(
    io: FileIO,
    manifest: ManifestFile,
    partition_filter: Callable[[DataFile], bool],
    metrics_evaluator: Callable[[DataFile], bool],
) -> List[ManifestEntry]:
    return [
        manifest_entry
        for manifest_entry in manifest.fetch_manifest_entry(io, discard_deleted=True)
        if partition_filter(manifest_entry.data_file) and metrics_evaluator(manifest_entry.data_file)
    ]


def _min_data_file_sequence_number(manifests: List[ManifestFile]) -> int:
    try:
        return min(
            manifest.min_sequence_number or INITIAL_SEQUENCE_NUMBER
            for manifest in manifests
            if manifest.content == ManifestContent.DATA
        )
    except ValueError:
        # In case of an empty iterator
        return INITIAL_SEQUENCE_NUMBER


def _match_deletes_to_datafile(data_entry: ManifestEntry, positional_delete_entries: SortedList[ManifestEntry]) -> Set[DataFile]:
    """This method will check if the delete file is relevant for the data file.

    Using the column metrics to see if the filename is in the lower and upper bound.

    Args:
        data_entry (ManifestEntry): The manifest entry path of the datafile.
        positional_delete_entries (List[ManifestEntry]): All the candidate positional deletes manifest entries.

    Returns:
        A set of files that are relevant for the data file.
    """
    relevant_entries = positional_delete_entries[positional_delete_entries.bisect_right(data_entry) :]

    if len(relevant_entries) > 0:
        evaluator = _InclusiveMetricsEvaluator(POSITIONAL_DELETE_SCHEMA, EqualTo("file_path", data_entry.data_file.file_path))
        return {
            positional_delete_entry.data_file
            for positional_delete_entry in relevant_entries
            if evaluator.eval(positional_delete_entry.data_file)
        }
    else:
        return set()


class DataScan(TableScan):
    def __init__(
        self,
        table: Table,
        row_filter: Union[str, BooleanExpression] = ALWAYS_TRUE,
        selected_fields: Tuple[str, ...] = ("*",),
        case_sensitive: bool = True,
        snapshot_id: Optional[int] = None,
        options: Properties = EMPTY_DICT,
        limit: Optional[int] = None,
    ):
        super().__init__(table, row_filter, selected_fields, case_sensitive, snapshot_id, options, limit)

    def _build_partition_projection(self, spec_id: int) -> BooleanExpression:
        project = inclusive_projection(self.table.schema(), self.table.specs()[spec_id])
        return project(self.row_filter)

    @cached_property
    def partition_filters(self) -> KeyDefaultDict[int, BooleanExpression]:
        return KeyDefaultDict(self._build_partition_projection)

    def _build_manifest_evaluator(self, spec_id: int) -> Callable[[ManifestFile], bool]:
        spec = self.table.specs()[spec_id]
        return visitors.manifest_evaluator(spec, self.table.schema(), self.partition_filters[spec_id], self.case_sensitive)

    def _build_partition_evaluator(self, spec_id: int) -> Callable[[DataFile], bool]:
        spec = self.table.specs()[spec_id]
        partition_type = spec.partition_type(self.table.schema())
        partition_schema = Schema(*partition_type.fields)
        partition_expr = self.partition_filters[spec_id]

        evaluator = visitors.expression_evaluator(partition_schema, partition_expr, self.case_sensitive)
        return lambda data_file: evaluator(data_file.partition)

    def _check_sequence_number(self, min_data_sequence_number: int, manifest: ManifestFile) -> bool:
        """A helper function to make sure that no manifests are loaded that contain deletes that are older than the data.

        Args:
            min_data_sequence_number (int): The minimal sequence number.
            manifest (ManifestFile): A ManifestFile that can be either data or deletes.

        Returns:
            Boolean indicating if it is either a data file, or a relevant delete file.
        """
        return manifest.content == ManifestContent.DATA or (
            # Not interested in deletes that are older than the data
            manifest.content == ManifestContent.DELETES
            and (manifest.sequence_number or INITIAL_SEQUENCE_NUMBER) >= min_data_sequence_number
        )

    def plan_files(self) -> Iterable[FileScanTask]:
        """Plans the relevant files by filtering on the PartitionSpecs.

        Returns:
            List of FileScanTasks that contain both data and delete files.
        """
        snapshot = self.snapshot()
        if not snapshot:
            return iter([])

        io = self.table.io

        # step 1: filter manifests using partition summaries
        # the filter depends on the partition spec used to write the manifest file, so create a cache of filters for each spec id

        manifest_evaluators: Dict[int, Callable[[ManifestFile], bool]] = KeyDefaultDict(self._build_manifest_evaluator)

        manifests = [
            manifest_file
            for manifest_file in snapshot.manifests(io)
            if manifest_evaluators[manifest_file.partition_spec_id](manifest_file)
        ]

        # step 2: filter the data files in each manifest
        # this filter depends on the partition spec used to write the manifest file

        partition_evaluators: Dict[int, Callable[[DataFile], bool]] = KeyDefaultDict(self._build_partition_evaluator)
        metrics_evaluator = _InclusiveMetricsEvaluator(
            self.table.schema(), self.row_filter, self.case_sensitive, self.options.get("include_empty_files") == "true"
        ).eval

        min_data_sequence_number = _min_data_file_sequence_number(manifests)

        data_entries: List[ManifestEntry] = []
        positional_delete_entries = SortedList(key=lambda entry: entry.data_sequence_number or INITIAL_SEQUENCE_NUMBER)

        executor = ExecutorFactory.get_or_create()
        for manifest_entry in chain(
            *executor.map(
                lambda args: _open_manifest(*args),
                [
                    (
                        io,
                        manifest,
                        partition_evaluators[manifest.partition_spec_id],
                        metrics_evaluator,
                    )
                    for manifest in manifests
                    if self._check_sequence_number(min_data_sequence_number, manifest)
                ],
            )
        ):
            data_file = manifest_entry.data_file
            if data_file.content == DataFileContent.DATA:
                data_entries.append(manifest_entry)
            elif data_file.content == DataFileContent.POSITION_DELETES:
                positional_delete_entries.add(manifest_entry)
            elif data_file.content == DataFileContent.EQUALITY_DELETES:
                raise ValueError("PyIceberg does not yet support equality deletes: https://github.com/apache/iceberg/issues/6568")
            else:
                raise ValueError(f"Unknown DataFileContent ({data_file.content}): {manifest_entry}")

        return [
            FileScanTask(
                data_entry.data_file,
                delete_files=_match_deletes_to_datafile(
                    data_entry,
                    positional_delete_entries,
                ),
            )
            for data_entry in data_entries
        ]

    def to_arrow(self) -> pa.Table:
        from pyiceberg.io.pyarrow import project_table

        return project_table(
            self.plan_files(),
            self.table,
            self.row_filter,
            self.projection(),
            case_sensitive=self.case_sensitive,
            limit=self.limit,
        )

    def to_pandas(self, **kwargs: Any) -> pd.DataFrame:
        return self.to_arrow().to_pandas(**kwargs)

    def to_duckdb(self, table_name: str, connection: Optional[DuckDBPyConnection] = None) -> DuckDBPyConnection:
        import duckdb

        con = connection or duckdb.connect(database=":memory:")
        con.register(table_name, self.to_arrow())

        return con

    def to_ray(self) -> ray.data.dataset.Dataset:
        import ray

        return ray.data.from_arrow(self.to_arrow())


class UpdateSchema:
<<<<<<< HEAD
    def __init__(self, schema: Schema, table: Optional[Table] = None, last_column_id: Optional[int] = None):
=======
    def __init__(self, schema: Schema, table: Table, last_column_id: Optional[int] = None):
>>>>>>> 09b9712a
        self._table = table
        self._schema = schema
        if last_column_id:
            self._last_column_id = itertools.count(last_column_id + 1)
        else:
            self._last_column_id = itertools.count(schema.highest_field_id + 1)

        self._identifier_field_names = schema.column_names
        self._adds: Dict[int, List[NestedField]] = {}
        self._added_name_to_id: Dict[str, int] = {}
        self._id_to_parent: Dict[int, str] = {}
        self._allow_incompatible_changes: bool = False
        self._case_sensitive: bool = True

<<<<<<< HEAD
    def __exit__(self, _: Any, value: Any, traceback: Any) -> None:
=======
    def __exit__(self, _: Any, value: Any, traceback: Any) -> Table:
>>>>>>> 09b9712a
        """Closes and commits the change."""
        return self.commit()

    def __enter__(self) -> UpdateSchema:
        """Update the table."""
        return self

    def case_sensitive(self, case_sensitive: bool) -> UpdateSchema:
        """Determines if the case of schema needs to be considered when comparing column names.

        Args:
            case_sensitive: When false case is not considered in column name comparisons.

        Returns:
            This for method chaining
        """
        self._case_sensitive = case_sensitive
        return self

    def add_column(
        self, name: str, type_var: IcebergType, doc: Optional[str] = None, parent: Optional[str] = None, required: bool = False
    ) -> UpdateSchema:
        """Add a new column to a nested struct or Add a new top-level column.

        Args:
            name: Name for the new column.
            type_var: Type for the new column.
            doc: Documentation string for the new column.
            parent: Name of the parent struct to the column will be added to.
            required: Whether the new column is required.

        Returns:
            This for method chaining
        """
        if "." in name:
            raise ValueError(f"Cannot add column with ambiguous name: {name}")

        if required and not self._allow_incompatible_changes:
            # Table format version 1 and 2 cannot add required column because there is no initial value
            raise ValueError(f"Incompatible change: cannot add required column: {name}")

        self._internal_add_column(parent, name, not required, type_var, doc)
        return self

    def allow_incompatible_changes(self) -> UpdateSchema:
        """Allow incompatible changes to the schema.

        Returns:
            This for method chaining
        """
        self._allow_incompatible_changes = True
        return self

<<<<<<< HEAD
    def commit(self) -> None:
        """Apply the pending changes and commit."""
        if self._table is None:
            raise ValueError("Cannot commit schema update, table is not set")

        # Strip the catalog name
        self._table.catalog._commit_table(  # pylint: disable=W0212
=======
    def commit(self) -> Table:
        """Apply the pending changes and commit."""
        if self._table is None:
            raise ValueError("Cannot commit schema update, table is not set")
        # Strip the catalog name
        table_update_response = self._table.catalog._commit_table(  # pylint: disable=W0212
>>>>>>> 09b9712a
            CommitTableRequest(
                identifier=self._table.identifier[1:],
                updates=[AddSchemaUpdate(schema=self._apply())],
            )
        )

<<<<<<< HEAD
=======
        self._table.metadata = table_update_response.metadata
        self._table.metadata_location = table_update_response.metadata_location

        return self._table

>>>>>>> 09b9712a
    def _apply(self) -> Schema:
        """Apply the pending changes to the original schema and returns the result.

        Returns:
            the result Schema when all pending updates are applied
        """
        return _apply_changes(self._schema, self._adds, self._identifier_field_names)

    def _internal_add_column(
        self, parent: Optional[str], name: str, is_optional: bool, type_var: IcebergType, doc: Optional[str]
    ) -> None:
        full_name: str = name
        parent_id: int = TABLE_ROOT_ID

        exist_field: Optional[NestedField] = None
        if parent:
            parent_field = self._schema.find_field(parent, self._case_sensitive)
            parent_type = parent_field.field_type
            if isinstance(parent_type, MapType):
                parent_field = parent_type.value_field
            elif isinstance(parent_type, ListType):
                parent_field = parent_type.element_field

            if not parent_field.field_type.is_struct:
                raise ValueError(f"Cannot add column to non-struct type: {parent}")

            parent_id = parent_field.field_id

            try:
                exist_field = self._schema.find_field(parent + "." + name, self._case_sensitive)
            except ValueError:
                pass

            if exist_field:
                raise ValueError(f"Cannot add column, name already exists: {parent}.{name}")

            full_name = parent_field.name + "." + name

        else:
            try:
                exist_field = self._schema.find_field(name, self._case_sensitive)
            except ValueError:
                pass

            if exist_field:
                raise ValueError(f"Cannot add column, name already exists: {name}")

        # assign new IDs in order
        new_id = self.assign_new_column_id()

        # update tracking for moves
        self._added_name_to_id[full_name] = new_id

        new_type = assign_fresh_schema_ids(type_var, self.assign_new_column_id)
        field = NestedField(new_id, name, new_type, not is_optional, doc)

        self._adds.setdefault(parent_id, []).append(field)

    def assign_new_column_id(self) -> int:
        return next(self._last_column_id)


def _apply_changes(schema_: Schema, adds: Dict[int, List[NestedField]], identifier_field_names: List[str]) -> Schema:
    struct = visit(schema_, _ApplyChanges(adds))
    name_to_id: Dict[str, int] = index_by_name(struct)
    for name in identifier_field_names:
        if name not in name_to_id:
            raise ValueError(f"Cannot add field {name} as an identifier field: not found in current schema or added columns")

    return Schema(*struct.fields)


class _ApplyChanges(SchemaVisitor[IcebergType]):
    def __init__(self, adds: Dict[int, List[NestedField]]):
        self.adds = adds

    def schema(self, schema: Schema, struct_result: IcebergType) -> IcebergType:
        fields = _ApplyChanges.add_fields(schema.as_struct().fields, self.adds.get(TABLE_ROOT_ID))
        if len(fields) > 0:
            return StructType(*fields)

        return struct_result

    def struct(self, struct: StructType, field_results: List[IcebergType]) -> IcebergType:
        has_change = False
        new_fields: List[NestedField] = []
        for i in range(len(field_results)):
            type_: Optional[IcebergType] = field_results[i]
            if type_ is None:
                has_change = True
                continue

            field: NestedField = struct.fields[i]
            new_fields.append(field)

        if has_change:
            return StructType(*new_fields)

        return struct

    def field(self, field: NestedField, field_result: IcebergType) -> IcebergType:
        field_id: int = field.field_id
        if field_id in self.adds:
            new_fields = self.adds[field_id]
            if len(new_fields) > 0:
                fields = _ApplyChanges.add_fields(field_result.fields, new_fields)
                if len(fields) > 0:
                    return StructType(*fields)

        return field_result

    def list(self, list_type: ListType, element_result: IcebergType) -> IcebergType:
        element_field: NestedField = list_type.element_field
        element_type = self.field(element_field, element_result)
        if element_type is None:
            raise ValueError(f"Cannot delete element type from list: {element_field}")

        is_element_optional = not list_type.element_required

        if is_element_optional == element_field.required and list_type.element_type == element_type:
            return list_type

        return ListType(list_type.element_id, element_type, is_element_optional)

    def map(self, map_type: MapType, key_result: IcebergType, value_result: IcebergType) -> IcebergType:
        key_id: int = map_type.key_field.field_id
        if key_id in self.adds:
            raise ValueError(f"Cannot add fields to map keys: {map_type}")

        value_field: NestedField = map_type.value_field
        value_type = self.field(value_field, value_result)
        if value_type is None:
            raise ValueError(f"Cannot delete value type from map: {value_field}")

        is_value_optional = not map_type.value_required

        if is_value_optional != value_field.required and map_type.value_type == value_type:
            return map_type

        return MapType(map_type.key_id, map_type.key_field, map_type.value_id, value_type, not is_value_optional)

    def primitive(self, primitive: PrimitiveType) -> IcebergType:
        return primitive

    @staticmethod
    def add_fields(fields: Tuple[NestedField, ...], adds: Optional[List[NestedField]]) -> List[NestedField]:
        new_fields: List[NestedField] = []
        new_fields.extend(fields)
        if adds:
            new_fields.extend(adds)
        return new_fields<|MERGE_RESOLUTION|>--- conflicted
+++ resolved
@@ -84,10 +84,7 @@
     PrimitiveType,
     StructType,
 )
-<<<<<<< HEAD
-=======
 from pyiceberg.utils.concurrent import ExecutorFactory
->>>>>>> 09b9712a
 
 if TYPE_CHECKING:
     import pandas as pd
@@ -872,11 +869,7 @@
 
 
 class UpdateSchema:
-<<<<<<< HEAD
-    def __init__(self, schema: Schema, table: Optional[Table] = None, last_column_id: Optional[int] = None):
-=======
     def __init__(self, schema: Schema, table: Table, last_column_id: Optional[int] = None):
->>>>>>> 09b9712a
         self._table = table
         self._schema = schema
         if last_column_id:
@@ -891,11 +884,7 @@
         self._allow_incompatible_changes: bool = False
         self._case_sensitive: bool = True
 
-<<<<<<< HEAD
-    def __exit__(self, _: Any, value: Any, traceback: Any) -> None:
-=======
     def __exit__(self, _: Any, value: Any, traceback: Any) -> Table:
->>>>>>> 09b9712a
         """Closes and commits the change."""
         return self.commit()
 
@@ -949,36 +938,23 @@
         self._allow_incompatible_changes = True
         return self
 
-<<<<<<< HEAD
-    def commit(self) -> None:
-        """Apply the pending changes and commit."""
-        if self._table is None:
-            raise ValueError("Cannot commit schema update, table is not set")
-
-        # Strip the catalog name
-        self._table.catalog._commit_table(  # pylint: disable=W0212
-=======
     def commit(self) -> Table:
         """Apply the pending changes and commit."""
         if self._table is None:
             raise ValueError("Cannot commit schema update, table is not set")
         # Strip the catalog name
         table_update_response = self._table.catalog._commit_table(  # pylint: disable=W0212
->>>>>>> 09b9712a
             CommitTableRequest(
                 identifier=self._table.identifier[1:],
                 updates=[AddSchemaUpdate(schema=self._apply())],
             )
         )
 
-<<<<<<< HEAD
-=======
         self._table.metadata = table_update_response.metadata
         self._table.metadata_location = table_update_response.metadata_location
 
         return self._table
 
->>>>>>> 09b9712a
     def _apply(self) -> Schema:
         """Apply the pending changes to the original schema and returns the result.
 
