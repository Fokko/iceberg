# Licensed to the Apache Software Foundation (ASF) under one
# or more contributor license agreements.  See the NOTICE file
# distributed with this work for additional information
# regarding copyright ownership.  The ASF licenses this file
# to you under the Apache License, Version 2.0 (the
# "License"); you may not use this file except in compliance
# with the License.  You may obtain a copy of the License at
#
#   http://www.apache.org/licenses/LICENSE-2.0
#
# Unless required by applicable law or agreed to in writing,
# software distributed under the License is distributed on an
# "AS IS" BASIS, WITHOUT WARRANTIES OR CONDITIONS OF ANY
# KIND, either express or implied.  See the License for the
# specific language governing permissions and limitations
# under the License.
# pylint: disable=W0621
"""
Avro reader for reading Avro files
"""
from __future__ import annotations

import json
from dataclasses import dataclass
from types import TracebackType
from typing import (
    Dict,
    Generic,
    Optional,
    Type,
    TypeVar,
)

from pydantic import Field

from pyiceberg.avro.codecs import KNOWN_CODECS, Codec
from pyiceberg.avro.decoder import BinaryDecoder
from pyiceberg.avro.reader import Reader
from pyiceberg.avro.resolver import construct_reader, resolve
from pyiceberg.io import InputFile, InputStream
from pyiceberg.io.memory import MemoryInputStream
from pyiceberg.schema import Schema
from pyiceberg.typedef import EMPTY_DICT, StructProtocol
from pyiceberg.types import (
    FixedType,
    MapType,
    NestedField,
    StringType,
    StructType,
)
from pyiceberg.utils.iceberg_base_model import PydanticStruct
from pyiceberg.utils.schema_conversion import AvroSchemaConversion

VERSION = 1
MAGIC = bytes(b"Obj" + bytearray([VERSION]))
MAGIC_SIZE = len(MAGIC)
SYNC_SIZE = 16
META_SCHEMA = StructType(
    NestedField(name="magic", field_id=100, field_type=FixedType(length=MAGIC_SIZE), required=True),
    NestedField(
        field_id=200,
        name="meta",
        field_type=MapType(key_id=201, key_type=StringType(), value_id=202, value_type=StringType(), value_required=True),
        required=True,
    ),
    NestedField(field_id=300, name="sync", field_type=FixedType(length=SYNC_SIZE), required=True),
)

_CODEC_KEY = "avro.codec"
_SCHEMA_KEY = "avro.schema"


class AvroFileHeader(PydanticStruct):
    magic: bytes = Field()
    meta: Dict[str, str] = Field()
    sync: bytes = Field()

    def compression_codec(self) -> Optional[Type[Codec]]:
        """Get the file's compression codec algorithm from the file's metadata.

        In the case of a null codec, we return a None indicating that we
        don't need to compress/decompress
        """
        codec_name = self.meta.get(_CODEC_KEY, "null")
        if codec_name not in KNOWN_CODECS:
            raise ValueError(f"Unsupported codec: {codec_name}")

        return KNOWN_CODECS[codec_name]

    def get_schema(self) -> Schema:
        if _SCHEMA_KEY in self.meta:
            avro_schema_string = self.meta[_SCHEMA_KEY]
            avro_schema = json.loads(avro_schema_string)
            return AvroSchemaConversion().avro_to_iceberg(avro_schema)
        else:
            raise ValueError("No schema found in Avro file headers")


F = TypeVar("F", bound=StructProtocol)


@dataclass
class Block(Generic[F]):
    reader: Reader
    block_records: int
    block_decoder: BinaryDecoder
    position: int = 0

    def __iter__(self) -> Block[F]:
        return self

    def has_next(self) -> bool:
        return self.position < self.block_records

    def __next__(self) -> F:
        if self.has_next():
            self.position += 1
            return self.reader.read(self.block_decoder)
        raise StopIteration


class AvroFile(Generic[F]):
    input_file: InputFile
    read_schema: Optional[Schema]
    read_types: Dict[int, Type[StructProtocol]]
    input_stream: InputStream
    header: AvroFileHeader
    schema: Schema
    reader: Reader

    decoder: BinaryDecoder
    block: Optional[Block[F]] = None

    def __init__(
        self,
        input_file: InputFile,
        read_schema: Optional[Schema] = None,
        read_types: Dict[int, Type[StructProtocol]] = EMPTY_DICT,
    ) -> None:
        self.input_file = input_file
        self.read_schema = read_schema
        self.read_types = read_types

    def __enter__(self) -> AvroFile[F]:
        """
        Opens the file and reads the header and generates
        a reader tree to start reading the payload

        Returns:
            A generator returning the AvroStructs
        """
        self.input_stream = self.input_file.open(seekable=False)
        self.decoder = BinaryDecoder(self.input_stream)
        self.header = self._read_header()
        self.schema = self.header.get_schema()
        if not self.read_schema:
            self.read_schema = self.schema

        self.reader = resolve(self.schema, self.read_schema, self.read_types)

        return self

    def __exit__(
        self, exctype: Optional[Type[BaseException]], excinst: Optional[BaseException], exctb: Optional[TracebackType]
    ) -> None:
        self.input_stream.close()

    def __iter__(self) -> AvroFile[F]:
        return self

    def _read_block(self) -> int:
        # If there is already a block, we'll have the sync bytes
        if self.block:
            sync_marker = self.decoder.read(SYNC_SIZE)
            if sync_marker != self.header.sync:
                raise ValueError(f"Expected sync bytes {self.header.sync!r}, but got {sync_marker!r}")
        block_records = self.decoder.read_int()

        block_bytes_len = self.decoder.read_int()
        block_bytes = self.decoder.read(block_bytes_len)
        if codec := self.header.compression_codec():
            block_bytes = codec.decompress(block_bytes)

        self.block = Block(
            reader=self.reader, block_records=block_records, block_decoder=BinaryDecoder(MemoryInputStream(block_bytes))
        )
        return block_records

    def __next__(self) -> F:
        if self.block and self.block.has_next():
            return next(self.block)

        try:
            new_block = self._read_block()
        except EOFError as exc:
            raise StopIteration from exc

        if new_block > 0:
            return self.__next__()
        raise StopIteration

    def _read_header(self) -> AvroFileHeader:
<<<<<<< HEAD
        self.input_stream.seek(0, SEEK_SET)
        return construct_reader(META_SCHEMA, {-1: AvroFileHeader}).read(self.decoder)
=======
        reader = construct_reader(META_SCHEMA)
        _header = reader.read(self.decoder)
        return AvroFileHeader(magic=_header.get(0), meta=_header.get(1), sync=_header.get(2))
>>>>>>> 596d7b87
<|MERGE_RESOLUTION|>--- conflicted
+++ resolved
@@ -200,11 +200,4 @@
         raise StopIteration
 
     def _read_header(self) -> AvroFileHeader:
-<<<<<<< HEAD
-        self.input_stream.seek(0, SEEK_SET)
-        return construct_reader(META_SCHEMA, {-1: AvroFileHeader}).read(self.decoder)
-=======
-        reader = construct_reader(META_SCHEMA)
-        _header = reader.read(self.decoder)
-        return AvroFileHeader(magic=_header.get(0), meta=_header.get(1), sync=_header.get(2))
->>>>>>> 596d7b87
+        return construct_reader(META_SCHEMA, {-1: AvroFileHeader}).read(self.decoder)