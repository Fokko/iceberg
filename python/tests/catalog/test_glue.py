--- conflicted
+++ resolved
@@ -30,56 +30,7 @@
     TableAlreadyExistsError,
 )
 from pyiceberg.schema import Schema
-<<<<<<< HEAD
-
-BUCKET_NAME = "test_bucket"
-RANDOM_LENGTH = 20
-LIST_TEST_NUMBER = 100
-table_metadata_location_regex = re.compile(
-    r"""s3://test_bucket/my_iceberg_database-[a-z]{20}.db/
-    my_iceberg_table-[a-z]{20}/metadata/
-    00000-[a-f0-9]{8}-?[a-f0-9]{4}-?4[a-f0-9]{3}-?[89ab][a-f0-9]{3}-?[a-f0-9]{12}.metadata.json""",
-    re.X,
-)
-
-
-def get_random_table_name() -> str:
-    prefix = "my_iceberg_table-"
-    random_tag = "".join(random.choice(string.ascii_letters) for _ in range(RANDOM_LENGTH))
-    return (prefix + random_tag).lower()
-
-
-def get_random_tables(n: int) -> Set[str]:
-    return {get_random_table_name() for _ in range(n)}
-
-
-def get_random_database_name() -> str:
-    prefix = "my_iceberg_database-"
-    random_tag = "".join(random.choice(string.ascii_letters) for _ in range(RANDOM_LENGTH))
-    return (prefix + random_tag).lower()
-
-
-def get_random_databases(n: int) -> Set[str]:
-    return {get_random_database_name() for _ in range(n)}
-
-
-@pytest.fixture(name="_bucket_initialize")
-def fixture_s3_bucket(_s3) -> None:  # type: ignore
-    bucket = _s3.create_bucket(Bucket=BUCKET_NAME)
-    yield bucket
-
-    response = _s3.list_objects_v2(
-        Bucket=BUCKET_NAME,
-    )
-    while response["KeyCount"] > 0:
-        _s3.delete_objects(Bucket=BUCKET_NAME, Delete={"Objects": [{"Key": obj["Key"]} for obj in response["Contents"]]})
-        response = _s3.list_objects_v2(
-            Bucket=BUCKET_NAME,
-        )
-    _s3.delete_bucket(Bucket=BUCKET_NAME)
-=======
 from tests.conftest import BUCKET_NAME, TABLE_METADATA_LOCATION_REGEX
->>>>>>> 6671c373
 
 
 @mock_glue
