--- conflicted
+++ resolved
@@ -59,17 +59,12 @@
 
 
 def test_read_header(generated_manifest_entry_file: str, iceberg_manifest_entry_schema: Schema) -> None:
-<<<<<<< HEAD
     with AvroFile[ManifestEntry](
         PyArrowFileIO().new_input(generated_manifest_entry_file),
         MANIFEST_ENTRY_SCHEMA,
         {-1: ManifestEntry, 2: DataFile},
     ) as reader:
-        header = reader._read_header()
-=======
-    with AvroFile(PyArrowFileIO().new_input(generated_manifest_entry_file)) as reader:
         header = reader.header
->>>>>>> 596d7b87
 
     assert header.magic == b"Obj\x01"
     assert json.loads(header.meta["avro.schema"]) == {
