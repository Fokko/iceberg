--- conflicted
+++ resolved
@@ -38,10 +38,7 @@
 from pyiceberg.partitioning import PartitionField, PartitionSpec
 from pyiceberg.schema import Schema
 from pyiceberg.table import (
-<<<<<<< HEAD
-=======
     SetPropertiesUpdate,
->>>>>>> 09b9712a
     StaticTable,
     Table,
     UpdateSchema,
@@ -62,26 +59,16 @@
 )
 from pyiceberg.transforms import BucketTransform, IdentityTransform
 from pyiceberg.types import (
-<<<<<<< HEAD
-    PRIMITIVE_TYPES,
-    BooleanType,
-    DoubleType,
-=======
     BinaryType,
     BooleanType,
     DateType,
     DoubleType,
     FloatType,
->>>>>>> 09b9712a
     IntegerType,
     ListType,
     LongType,
     MapType,
     NestedField,
-<<<<<<< HEAD
-    StringType,
-    StructType,
-=======
     PrimitiveType,
     StringType,
     StructType,
@@ -89,7 +76,6 @@
     TimestamptzType,
     TimeType,
     UUIDType,
->>>>>>> 09b9712a
 )
 
 
@@ -419,17 +405,12 @@
     }
 
 
-<<<<<<< HEAD
-def test_add_column(table_schema_simple: Schema) -> None:
-    update = UpdateSchema(table_schema_simple)
-=======
 def test_serialize_set_properties_updates() -> None:
     assert SetPropertiesUpdate(updates={"abc": "🤪"}).model_dump_json() == """{"action":"set-properties","updates":{"abc":"🤪"}}"""
 
 
 def test_add_column(table_schema_simple: Schema, table: Table) -> None:
     update = UpdateSchema(table_schema_simple, table)
->>>>>>> 09b9712a
     update.add_column(name="b", type_var=IntegerType())
     apply_schema: Schema = update._apply()  # pylint: disable=W0212
     assert len(apply_schema.fields) == 4
@@ -444,12 +425,6 @@
     assert apply_schema.highest_field_id == 4
 
 
-<<<<<<< HEAD
-def test_add_primitive_type_column(table_schema_simple: Schema) -> None:
-    for name, type_ in PRIMITIVE_TYPES.items():
-        field_name = f"new_column_{name}"
-        update = UpdateSchema(table_schema_simple)
-=======
 def test_add_primitive_type_column(table_schema_simple: Schema, table: Table) -> None:
     primitive_type: Dict[str, PrimitiveType] = {
         "boolean": BooleanType(),
@@ -469,7 +444,6 @@
     for name, type_ in primitive_type.items():
         field_name = f"new_column_{name}"
         update = UpdateSchema(table_schema_simple, table)
->>>>>>> 09b9712a
         update.add_column(parent=None, name=field_name, type_var=type_, doc=f"new_column_{name}")
         new_schema = update._apply()  # pylint: disable=W0212
 
@@ -478,17 +452,10 @@
         assert field.doc == f"new_column_{name}"
 
 
-<<<<<<< HEAD
-def test_add_nested_type_column(table_schema_simple: Schema) -> None:
-    # add struct type column
-    field_name = "new_column_struct"
-    update = UpdateSchema(table_schema_simple, last_column_id=table_schema_simple.highest_field_id)
-=======
 def test_add_nested_type_column(table_schema_simple: Schema, table: Table) -> None:
     # add struct type column
     field_name = "new_column_struct"
     update = UpdateSchema(table_schema_simple, table, last_column_id=table_schema_simple.highest_field_id)
->>>>>>> 09b9712a
     struct_ = StructType(
         NestedField(1, "lat", DoubleType()),
         NestedField(2, "long", DoubleType()),
@@ -503,17 +470,10 @@
     assert schema_.highest_field_id == 6
 
 
-<<<<<<< HEAD
-def test_add_nested_map_type_column(table_schema_simple: Schema) -> None:
-    # add map type column
-    field_name = "new_column_map"
-    update = UpdateSchema(table_schema_simple, last_column_id=table_schema_simple.highest_field_id)
-=======
 def test_add_nested_map_type_column(table_schema_simple: Schema, table: Table) -> None:
     # add map type column
     field_name = "new_column_map"
     update = UpdateSchema(table_schema_simple, table, last_column_id=table_schema_simple.highest_field_id)
->>>>>>> 09b9712a
     map_ = MapType(1, StringType(), 2, IntegerType(), False)
     update.add_column(parent=None, name=field_name, type_var=map_)
     new_schema = update._apply()  # pylint: disable=W0212
@@ -522,17 +482,10 @@
     assert new_schema.highest_field_id == 6
 
 
-<<<<<<< HEAD
-def test_add_nested_list_type_column(table_schema_simple: Schema) -> None:
-    # add list type column
-    field_name = "new_column_list"
-    update = UpdateSchema(table_schema_simple)
-=======
 def test_add_nested_list_type_column(table_schema_simple: Schema, table: Table) -> None:
     # add list type column
     field_name = "new_column_list"
     update = UpdateSchema(table_schema_simple, table)
->>>>>>> 09b9712a
     list_ = ListType(
         element_id=101,
         element_type=StructType(
@@ -555,78 +508,44 @@
     assert new_schema.highest_field_id == 7
 
 
-<<<<<<< HEAD
-def test_add_field_to_map_key(table_schema_nested_with_struct_key_map: Schema) -> None:
-    with pytest.raises(ValueError) as exc_info:
-        update = UpdateSchema(table_schema_nested_with_struct_key_map)
-=======
 def test_add_field_to_map_key(table_schema_nested_with_struct_key_map: Schema, table: Table) -> None:
     with pytest.raises(ValueError) as exc_info:
         update = UpdateSchema(table_schema_nested_with_struct_key_map, table)
->>>>>>> 09b9712a
         update.add_column(name="b", type_var=IntegerType(), parent="location.key")._apply()  # pylint: disable=W0212
     assert "Cannot add fields to map keys" in str(exc_info.value)
 
 
-<<<<<<< HEAD
-def test_add_already_exists(table_schema_nested: Schema) -> None:
-    with pytest.raises(ValueError) as exc_info:
-        update = UpdateSchema(table_schema_nested)
-=======
 def test_add_already_exists(table_schema_nested: Schema, table: Table) -> None:
     with pytest.raises(ValueError) as exc_info:
         update = UpdateSchema(table_schema_nested, table)
->>>>>>> 09b9712a
         update.add_column("foo", IntegerType())
     assert "already exists: foo" in str(exc_info.value)
 
     with pytest.raises(ValueError) as exc_info:
-<<<<<<< HEAD
-        update = UpdateSchema(table_schema_nested)
-=======
         update = UpdateSchema(table_schema_nested, table)
->>>>>>> 09b9712a
         update.add_column(name="latitude", type_var=IntegerType(), parent="location")
     assert "already exists: location.lat" in str(exc_info.value)
 
 
-<<<<<<< HEAD
-def test_add_to_non_struct_type(table_schema_simple: Schema) -> None:
-    with pytest.raises(ValueError) as exc_info:
-        update = UpdateSchema(table_schema_simple)
-=======
 def test_add_to_non_struct_type(table_schema_simple: Schema, table: Table) -> None:
     with pytest.raises(ValueError) as exc_info:
         update = UpdateSchema(table_schema_simple, table)
->>>>>>> 09b9712a
         update.add_column(name="lat", type_var=IntegerType(), parent="foo")
     assert "Cannot add column to non-struct type" in str(exc_info.value)
 
 
-<<<<<<< HEAD
-def test_add_required_column() -> None:
-=======
 def test_add_required_column(table: Table) -> None:
->>>>>>> 09b9712a
     schema_ = Schema(
         NestedField(field_id=1, name="a", field_type=BooleanType(), required=False), schema_id=1, identifier_field_ids=[]
     )
 
     with pytest.raises(ValueError) as exc_info:
-<<<<<<< HEAD
-        update = UpdateSchema(schema_, last_column_id=1)
-=======
         update = UpdateSchema(schema_, table, last_column_id=1)
->>>>>>> 09b9712a
         update.add_column(name="data", type_var=IntegerType(), required=True)
     assert "Incompatible change: cannot add required column: data" in str(exc_info.value)
 
     new_schema = (
-<<<<<<< HEAD
-        UpdateSchema(schema_, last_column_id=1)  # pylint: disable=W0212
-=======
         UpdateSchema(schema_, table, last_column_id=1)  # pylint: disable=W0212
->>>>>>> 09b9712a
         .allow_incompatible_changes()
         .add_column(name="data", type_var=IntegerType(), required=True)
         ._apply()
@@ -639,30 +558,18 @@
     )
 
 
-<<<<<<< HEAD
-def test_add_required_column_case_insensitive() -> None:
-=======
 def test_add_required_column_case_insensitive(table: Table) -> None:
->>>>>>> 09b9712a
     schema_ = Schema(
         NestedField(field_id=1, name="id", field_type=BooleanType(), required=False), schema_id=1, identifier_field_ids=[]
     )
 
     with pytest.raises(ValueError) as exc_info:
-<<<<<<< HEAD
-        update = UpdateSchema(schema_, last_column_id=1)
-=======
         update = UpdateSchema(schema_, table, last_column_id=1)
->>>>>>> 09b9712a
         update.allow_incompatible_changes().case_sensitive(False).add_column(name="ID", type_var=IntegerType(), required=True)
     assert "already exists: ID" in str(exc_info.value)
 
     new_schema = (
-<<<<<<< HEAD
-        UpdateSchema(schema_, last_column_id=1)  # pylint: disable=W0212
-=======
         UpdateSchema(schema_, table, last_column_id=1)  # pylint: disable=W0212
->>>>>>> 09b9712a
         .allow_incompatible_changes()
         .add_column(name="ID", type_var=IntegerType(), required=True)
         ._apply()
