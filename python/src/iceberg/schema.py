# Licensed to the Apache Software Foundation (ASF) under one
# or more contributor license agreements.  See the NOTICE file
# distributed with this work for additional information
# regarding copyright ownership.  The ASF licenses this file
# to you under the Apache License, Version 2.0 (the
# "License"); you may not use this file except in compliance
# with the License.  You may obtain a copy of the License at
#
#   http://www.apache.org/licenses/LICENSE-2.0
#
# Unless required by applicable law or agreed to in writing,
# software distributed under the License is distributed on an
# "AS IS" BASIS, WITHOUT WARRANTIES OR CONDITIONS OF ANY
# KIND, either express or implied.  See the License for the
# specific language governing permissions and limitations
# under the License.
# pylint: disable=W0511

from __future__ import annotations

from abc import ABC, abstractmethod
from dataclasses import dataclass
from functools import singledispatch
from typing import Any, Dict, Generic, Iterable, List, Optional, TypeVar

from iceberg.files import StructProtocol
<<<<<<< HEAD

if sys.version_info >= (3, 8):
    from functools import singledispatch  # pragma: no cover
else:
    from singledispatch import singledispatch  # pragma: no cover

from iceberg.types import IcebergType, ListType, MapType, NestedField, PrimitiveType, StructType
=======
from iceberg.types import (
    IcebergType,
    ListType,
    MapType,
    NestedField,
    PrimitiveType,
    StructType,
)
>>>>>>> 3586e140

T = TypeVar("T")


class Schema:
    """A table Schema

    Example:
        >>> from iceberg import schema
        >>> from iceberg import types
    """

    def __init__(self, *columns: NestedField, schema_id: int, identifier_field_ids: Optional[List[int]] = None):
        self._struct = StructType(*columns)  # type: ignore
        self._schema_id = schema_id
        self._identifier_field_ids = identifier_field_ids or []
        self._name_to_id: Dict[str, int] = index_by_name(self)
        self._name_to_id_lower: Dict[str, int] = {}  # Should be accessed through self._lazy_name_to_id_lower()
        self._id_to_field: Dict[int, NestedField] = {}  # Should be accessed through self._lazy_id_to_field()
        self._id_to_name: Dict[int, str] = {}  # Should be accessed through self._lazy_id_to_name()
        self._id_to_accessor: Dict[int, Accessor] = {}  # Should be accessed through self._lazy_id_to_accessor()

    def __str__(self):
        return "table {\n" + "\n".join(["  " + str(field) for field in self.columns]) + "\n}"

    def __repr__(self):
        return (
            f"Schema(fields={repr(self.columns)}, schema_id={self.schema_id}, identifier_field_ids={self.identifier_field_ids})"
        )

    @property
    def columns(self) -> Iterable[NestedField]:
        """A list of the top-level fields in the underlying struct"""
        return self._struct.fields

    @property
    def schema_id(self) -> int:
        """The ID of this Schema"""
        return self._schema_id

    @property
    def identifier_field_ids(self) -> List[int]:
        return self._identifier_field_ids

    def _lazy_id_to_field(self) -> Dict[int, NestedField]:
        """Returns an index of field ID to NestedField instance

        This is calculated once when called for the first time. Subsequent calls to this method will use a cached index.
        """
        if not self._id_to_field:
            self._id_to_field = index_by_id(self)
        return self._id_to_field

    def _lazy_name_to_id_lower(self) -> Dict[str, int]:
        """Returns an index of lower-case field names to field IDs

        This is calculated once when called for the first time. Subsequent calls to this method will use a cached index.
        """
        if not self._name_to_id_lower:
            self._name_to_id_lower = {name.lower(): field_id for name, field_id in self._name_to_id.items()}
        return self._name_to_id_lower

    def _lazy_id_to_name(self) -> Dict[int, str]:
        """Returns an index of field ID to full name

        This is calculated once when called for the first time. Subsequent calls to this method will use a cached index.
        """
        if not self._id_to_name:
            self._id_to_name = index_name_by_id(self)
        return self._id_to_name

    def _lazy_id_to_accessor(self) -> Dict[int, Accessor]:
        """Returns an index of field ID to accessor

        This is calculated once when called for the first time. Subsequent calls to this method will use a cached index.
        """
        if not self._id_to_accessor:
            self._id_to_accessor = build_position_accessors(self)
        return self._id_to_accessor

    def as_struct(self) -> StructType:
        """Returns the underlying struct"""
        return self._struct

    def find_field(self, name_or_id: str | int, case_sensitive: bool = True) -> NestedField:
        """Find a field using a field name or field ID

        Args:
            name_or_id (str | int): Either a field name or a field ID
            case_sensitive (bool, optional): Whether to perform a case-sensitive lookup using a field name. Defaults to True.

        Returns:
            NestedField: The matched NestedField
        """
        if isinstance(name_or_id, int):
            field = self._lazy_id_to_field().get(name_or_id)
            return field  # type: ignore
        if case_sensitive:
            field_id = self._name_to_id.get(name_or_id)
        else:
            field_id = self._lazy_name_to_id_lower().get(name_or_id.lower())
        return self._lazy_id_to_field().get(field_id)  # type: ignore

    def find_type(self, name_or_id: str | int, case_sensitive: bool = True) -> IcebergType:
        """Find a field type using a field name or field ID

        Args:
            name_or_id (str | int): Either a field name or a field ID
            case_sensitive (bool, optional): Whether to perform a case-sensitive lookup using a field name. Defaults to True.

        Returns:
            NestedField: The type of the matched NestedField
        """
        field = self.find_field(name_or_id=name_or_id, case_sensitive=case_sensitive)
        return field.field_type

    def find_column_name(self, column_id: int) -> str:
        """Find a column name given a column ID

        Args:
            column_id (int): The ID of the column

        Returns:
            str: The column name (or None if the column ID cannot be found)
        """
        return self._lazy_id_to_name().get(column_id)  # type: ignore

    def accessor_for_field(self, field_id: int) -> Accessor:
        """Find a schema position accessor given a field ID

        Args:
            field_id (int): The ID of the field

        Returns:
            Accessor: An accessor for the given field ID
        """
        return self._lazy_id_to_accessor().get(field_id)  # type: ignore

    def select(self, names: List[str], case_sensitive: bool = True) -> "Schema":
        """Return a new schema instance pruned to a subset of columns

        Args:
            names (List[str]): A list of column names
            case_sensitive (bool, optional): Whether to perform a case-sensitive lookup for each column name. Defaults to True.

        Returns:
            Schema: A new schema with pruned columns
        """
        if case_sensitive:
            return self._case_sensitive_select(schema=self, names=names)
        return self._case_insensitive_select(schema=self, names=names)

    @classmethod
    def _case_sensitive_select(cls, schema: "Schema", names: List[str]):
        # TODO: Add a PruneColumns schema visitor and use it here
        raise NotImplementedError()

    @classmethod
    def _case_insensitive_select(cls, schema: "Schema", names: List[str]):
        # TODO: Add a PruneColumns schema visitor and use it here
        raise NotImplementedError()


class SchemaVisitor(Generic[T], ABC):
    def before_field(self, field: NestedField) -> None:
        """Override this method to perform an action immediately before visiting a field"""

    def after_field(self, field: NestedField) -> None:
        """Override this method to perform an action immediately after visiting a field"""

    def before_list_element(self, element: NestedField) -> None:
        """Override this method to perform an action immediately before visiting an element within a ListType"""
        self.before_field(element)

    def after_list_element(self, element: NestedField) -> None:
        """Override this method to perform an action immediately after visiting an element within a ListType"""
        self.after_field(element)

    def before_map_key(self, key: NestedField) -> None:
        """Override this method to perform an action immediately before visiting a key within a MapType"""
        self.before_field(key)

    def after_map_key(self, key: NestedField) -> None:
        """Override this method to perform an action immediately after visiting a key within a MapType"""
        self.after_field(key)

    def before_map_value(self, value: NestedField) -> None:
        """Override this method to perform an action immediately before visiting a value within a MapType"""
        self.before_field(value)

    def after_map_value(self, value: NestedField) -> None:
        """Override this method to perform an action immediately after visiting a value within a MapType"""
        self.after_field(value)

    @abstractmethod
    def schema(self, schema: Schema, struct_result: T) -> T:
        """Visit a Schema"""

    @abstractmethod
    def struct(self, struct: StructType, field_results: List[T]) -> T:
        """Visit a StructType"""

    @abstractmethod
    def field(self, field: NestedField, field_result: T) -> T:
        """Visit a NestedField"""

    @abstractmethod
    def list(self, list_type: ListType, element_result: T) -> T:
        """Visit a ListType"""

    @abstractmethod
    def map(self, map_type: MapType, key_result: T, value_result: T) -> T:
        """Visit a MapType"""

    @abstractmethod
    def primitive(self, primitive: PrimitiveType) -> T:
        """Visit a PrimitiveType"""


@dataclass(init=True, eq=True, frozen=True)
class Accessor:
    """An accessor for a specific position in a container that implements the StructProtocol"""

    position: int
    inner: Optional["Accessor"] = None

    def __str__(self):
        return f"Accessor(position={self.position},inner={self.inner})"

    def __repr__(self):
        return self.__str__()

    def get(self, container: StructProtocol) -> Any:
        """Returns the value at self.position in `container`

        Args:
            container(StructProtocol): A container to access at position `self.position`

        Returns:
            Any: The value at position `self.position` in the container
        """
        pos = self.position
        val = container.get(pos)
        inner = self
        while inner.inner:
            inner = inner.inner
            val = val.get(inner.position)

        return val


@singledispatch
def visit(obj, visitor: SchemaVisitor[T]) -> T:
    """A generic function for applying a schema visitor to any point within a schema

    The function traverses the schema in post-order fashion

    Args:
        obj(Schema | IcebergType): An instance of a Schema or an IcebergType
        visitor (SchemaVisitor[T]): An instance of an implementation of the generic SchemaVisitor base class

    Raises:
        NotImplementedError: If attempting to visit an unrecognized object type
    """
    raise NotImplementedError("Cannot visit non-type: %s" % obj)


@visit.register(Schema)
def _(obj: Schema, visitor: SchemaVisitor[T]) -> T:
    """Visit a Schema with a concrete SchemaVisitor"""
    return visitor.schema(obj, visit(obj.as_struct(), visitor))


@visit.register(StructType)
def _(obj: StructType, visitor: SchemaVisitor[T]) -> T:
    """Visit a StructType with a concrete SchemaVisitor"""
    results = []

    for field in obj.fields:
        visitor.before_field(field)
        result = visit(field.field_type, visitor)
        visitor.after_field(field)
        results.append(visitor.field(field, result))

    return visitor.struct(obj, results)


@visit.register(ListType)
def _(obj: ListType, visitor: SchemaVisitor[T]) -> T:
    """Visit a ListType with a concrete SchemaVisitor"""

    visitor.before_list_element(obj.element)
    result = visit(obj.element.field_type, visitor)
    visitor.after_list_element(obj.element)

    return visitor.list(obj, result)


@visit.register(MapType)
def _(obj: MapType, visitor: SchemaVisitor[T]) -> T:
    """Visit a MapType with a concrete SchemaVisitor"""
    visitor.before_map_key(obj.key)
    key_result = visit(obj.key.field_type, visitor)
    visitor.after_map_key(obj.key)

    visitor.before_map_value(obj.value)
    value_result = visit(obj.value.field_type, visitor)
    visitor.after_list_element(obj.value)

    return visitor.map(obj, key_result, value_result)


@visit.register(PrimitiveType)
def _(obj: PrimitiveType, visitor: SchemaVisitor[T]) -> T:
    """Visit a PrimitiveType with a concrete SchemaVisitor"""
    return visitor.primitive(obj)


class _IndexById(SchemaVisitor[Dict[int, NestedField]]):
    """A schema visitor for generating a field ID to NestedField index"""

    def __init__(self) -> None:
        self._index: Dict[int, NestedField] = {}

    def schema(self, schema: Schema, struct_result) -> Dict[int, NestedField]:
        return self._index

    def struct(self, struct: StructType, field_results) -> Dict[int, NestedField]:
        return self._index

    def field(self, field: NestedField, field_result) -> Dict[int, NestedField]:
        """Add the field ID to the index"""
        self._index[field.field_id] = field
        return self._index

    def list(self, list_type: ListType, element_result) -> Dict[int, NestedField]:
        """Add the list element ID to the index"""
        self._index[list_type.element.field_id] = list_type.element
        return self._index

    def map(self, map_type: MapType, key_result, value_result) -> Dict[int, NestedField]:
        """Add the key ID and value ID as individual items in the index"""
        self._index[map_type.key.field_id] = map_type.key
        self._index[map_type.value.field_id] = map_type.value
        return self._index

    def primitive(self, primitive) -> Dict[int, NestedField]:
        return self._index


def index_by_id(schema_or_type) -> Dict[int, NestedField]:
    """Generate an index of field IDs to NestedField instances

    Args:
        schema_or_type (Schema | IcebergType): A schema or type to index

    Returns:
        Dict[int, NestedField]: An index of field IDs to NestedField instances
    """
    return visit(schema_or_type, _IndexById())


class _IndexByName(SchemaVisitor[Dict[str, int]]):
    """A schema visitor for generating a field name to field ID index"""

    def __init__(self) -> None:
        self._index: Dict[str, int] = {}
        self._short_name_to_id: Dict[str, int] = {}
        self._combined_index: Dict[str, int] = {}
        self._field_names: List[str] = []
        self._short_field_names: List[str] = []

    def before_list_element(self, element: NestedField) -> None:
        """Short field names omit element when the element is a StructType"""
        if not isinstance(element.field_type, StructType):
            self._short_field_names.append(element.name)
        self._field_names.append(element.name)

    def after_list_element(self, element: NestedField) -> None:
        if not isinstance(element.field_type, StructType):
            self._short_field_names.pop()
        self._field_names.pop()

    def before_field(self, field: NestedField) -> None:
        """Store the field name"""
        self._field_names.append(field.name)
        self._short_field_names.append(field.name)

    def after_field(self, field: NestedField) -> None:
        """Remove the last field name stored"""
        self._field_names.pop()
        self._short_field_names.pop()

    def schema(self, schema: Schema, struct_result: Dict[str, int]) -> Dict[str, int]:
        return self._index

    def struct(self, struct: StructType, field_results: List[Dict[str, int]]) -> Dict[str, int]:
        return self._index

    def field(self, field: NestedField, field_result: Dict[str, int]) -> Dict[str, int]:
        """Add the field name to the index"""
        self._add_field(field.name, field.field_id)
        return self._index

    def list(self, list_type: ListType, element_result: Dict[str, int]) -> Dict[str, int]:
        """Add the list element name to the index"""
        self._add_field(list_type.element.name, list_type.element.field_id)
        return self._index

    def map(self, map_type: MapType, key_result: Dict[str, int], value_result: Dict[str, int]) -> Dict[str, int]:
        """Add the key name and value name as individual items in the index"""
        self._add_field(map_type.key.name, map_type.key.field_id)
        self._add_field(map_type.value.name, map_type.value.field_id)
        return self._index

    def _add_field(self, name: str, field_id: int):
        """Add a field name to the index, mapping its full name to its field ID

        Args:
            name (str): The field name
            field_id (int): The field ID

        Raises:
            ValueError: If the field name is already contained in the index
        """
        full_name = name

        if self._field_names:
            full_name = ".".join([".".join(self._field_names), name])

        if full_name in self._index:
            raise ValueError(f"Invalid schema, multiple fields for name {full_name}: {self._index[full_name]} and {field_id}")
        self._index[full_name] = field_id

        if self._short_field_names:
            short_name = ".".join([".".join(self._short_field_names), name])
            self._short_name_to_id[short_name] = field_id

    def primitive(self, primitive) -> Dict[str, int]:
        return self._index

    def by_name(self) -> Dict[str, int]:
        """Returns an index of combined full and short names

        Note: Only short names that do not conflict with full names are included.
        """
        combined_index = self._short_name_to_id.copy()
        combined_index.update(self._index)
        return combined_index

    def by_id(self) -> Dict[int, str]:
        """Returns an index of ID to full names"""
        id_to_full_name = dict([(value, key) for key, value in self._index.items()])
        return id_to_full_name


def index_by_name(schema_or_type: Schema | IcebergType) -> Dict[str, int]:
    """Generate an index of field names to field IDs

    Args:
        schema_or_type (Schema | IcebergType): A schema or type to index

    Returns:
        Dict[str, int]: An index of field names to field IDs
    """
    indexer = _IndexByName()
    visit(schema_or_type, indexer)
    return indexer.by_name()


def index_name_by_id(schema_or_type: Schema | IcebergType) -> Dict[int, str]:
    """Generate an index of field IDs full field names

    Args:
        schema_or_type (Schema | IcebergType): A schema or type to index

    Returns:
        Dict[str, int]: An index of field IDs to full names
    """
    indexer = _IndexByName()
    visit(schema_or_type, indexer)
    return indexer.by_id()


Position = int


class _BuildPositionAccessors(SchemaVisitor[Dict[Position, Accessor]]):
    """A schema visitor for generating a field ID to accessor index

    Example:
        >>> from iceberg.schema import Schema
        >>> from iceberg.types import *
        >>> schema = Schema(
        ...     NestedField(field_id=2, name="id", field_type=IntegerType(), is_optional=False),
        ...     NestedField(field_id=1, name="data", field_type=StringType(), is_optional=True),
        ...     NestedField(
        ...         field_id=3,
        ...         name="location",
        ...         field_type=StructType(
        ...             NestedField(field_id=5, name="latitude", field_type=FloatType(), is_optional=False),
        ...             NestedField(field_id=6, name="longitude", field_type=FloatType(), is_optional=False),
        ...         ),
        ...         is_optional=True,
        ...     ),
        ...     schema_id=1,
        ...     identifier_field_ids=[1],
        ... )
        >>> result = build_position_accessors(schema)
        >>> expected = {
        ...     2: Accessor(position=0, inner=None),
        ...     1: Accessor(position=1, inner=None),
        ...     5: Accessor(position=2, inner=Accessor(position=0, inner=None)),
        ...     6: Accessor(position=2, inner=Accessor(position=1, inner=None))
        ... }
        >>> result == expected
        True
    """

    @staticmethod
    def _wrap_leaves(result: Dict[Position, Accessor], position: Position = 0) -> Dict[Position, Accessor]:
        return {field_id: Accessor(position, inner=inner) for field_id, inner in result.items()}

    def schema(self, schema: Schema, struct_result: Dict[Position, Accessor]) -> Dict[Position, Accessor]:
        return struct_result

    def struct(self, struct: StructType, field_results: List[Dict[Position, Accessor]]) -> Dict[Position, Accessor]:
        result = {}

        for position, field in enumerate(struct.fields):
            if field_results[position]:
                for inner_field_id, acc in field_results[position].items():
                    result[inner_field_id] = Accessor(position, inner=acc)
            else:
                result[field.field_id] = Accessor(position)

        return result

    def field(self, field: NestedField, field_result: Dict[Position, Accessor]) -> Dict[Position, Accessor]:
        return field_result

    def list(self, list_type: ListType, element_result: Dict[Position, Accessor]) -> Dict[Position, Accessor]:
        return {}

    def map(
        self, map_type: MapType, key_result: Dict[Position, Accessor], value_result: Dict[Position, Accessor]
    ) -> Dict[Position, Accessor]:
        return {}

    def primitive(self, primitive: PrimitiveType) -> Dict[Position, Accessor]:
        return {}


def build_position_accessors(schema_or_type: Schema | IcebergType) -> Dict[int, Accessor]:
    """Generate an index of field IDs to schema position accessors

    Args:
        schema_or_type (Schema | IcebergType): A schema or type to index

    Returns:
        Dict[int, Accessor]: An index of field IDs to accessors
    """
    return visit(schema_or_type, _BuildPositionAccessors())<|MERGE_RESOLUTION|>--- conflicted
+++ resolved
@@ -24,24 +24,7 @@
 from typing import Any, Dict, Generic, Iterable, List, Optional, TypeVar
 
 from iceberg.files import StructProtocol
-<<<<<<< HEAD
-
-if sys.version_info >= (3, 8):
-    from functools import singledispatch  # pragma: no cover
-else:
-    from singledispatch import singledispatch  # pragma: no cover
-
 from iceberg.types import IcebergType, ListType, MapType, NestedField, PrimitiveType, StructType
-=======
-from iceberg.types import (
-    IcebergType,
-    ListType,
-    MapType,
-    NestedField,
-    PrimitiveType,
-    StructType,
-)
->>>>>>> 3586e140
 
 T = TypeVar("T")
 
