# Licensed to the Apache Software Foundation (ASF) under one
# or more contributor license agreements.  See the NOTICE file
# distributed with this work for additional information
# regarding copyright ownership.  The ASF licenses this file
# to you under the Apache License, Version 2.0 (the
# "License"); you may not use this file except in compliance
# with the License.  You may obtain a copy of the License at
#
#   http://www.apache.org/licenses/LICENSE-2.0
#
# Unless required by applicable law or agreed to in writing,
# software distributed under the License is distributed on an
# "AS IS" BASIS, WITHOUT WARRANTIES OR CONDITIONS OF ANY
# KIND, either express or implied.  See the License for the
# specific language governing permissions and limitations
# under the License.
# pylint: disable=W0511

from abc import ABC, abstractmethod
from dataclasses import dataclass
from functools import cached_property, singledispatch
from typing import (
    Any,
    Dict,
    Generic,
    List,
    Optional,
    Tuple,
    TypeVar,
    Union,
)

from pydantic import Field, PrivateAttr

from iceberg.files import StructProtocol
from iceberg.types import (
    IcebergType,
    ListType,
    MapType,
    NestedField,
    PrimitiveType,
    StructType,
)
from iceberg.utils.iceberg_base_model import IcebergBaseModel

T = TypeVar("T")


class Schema(IcebergBaseModel):
    """A table Schema

    Example:
        >>> from iceberg import schema
        >>> from iceberg import types
    """

<<<<<<< HEAD
    fields: Tuple[NestedField, ...] = Field(default_factory=tuple)
    schema_id: int = Field(alias="schema-id")
    identifier_field_ids: List[int] = Field(alias="identifier-field-ids", default_factory=list)

    _name_to_id: Dict[str, int] = PrivateAttr()
    # Should be accessed through self._lazy_name_to_id_lower()
    _name_to_id_lower: Dict[str, int] = PrivateAttr(default_factory=dict)
    # Should be accessed through self._lazy_id_to_field()
    _id_to_field: Dict[int, NestedField] = PrivateAttr(default_factory=dict)
    # Should be accessed through self._lazy_id_to_name()
    _id_to_name: Dict[int, str] = PrivateAttr(default_factory=dict)
    # Should be accessed through self._lazy_id_to_accessor()
    _id_to_accessor: Dict[int, "Accessor"] = PrivateAttr(default_factory=dict)

    def __init__(self, *fields: NestedField, **data):
        if fields:
            data["fields"] = fields
        super().__init__(**data)
        self._name_to_id = index_by_name(self)
=======
    def __init__(self, *columns: NestedField, schema_id: int, identifier_field_ids: list[int] | None = None):
        self._struct = StructType(*columns)
        self._schema_id = schema_id
        self._identifier_field_ids = identifier_field_ids or []
        self._name_to_id: dict[str, int] = index_by_name(self)
>>>>>>> 2f550cd6

    def __str__(self):
        return "table {\n" + "\n".join(["  " + str(field) for field in self.columns]) + "\n}"

    def __repr__(self):
        return (
            f"Schema(fields={repr(self.columns)}, schema_id={self.schema_id}, identifier_field_ids={self.identifier_field_ids})"
        )

    def __eq__(self, other) -> bool:
        if not other:
            return False

        if not isinstance(other, Schema):
            return False

        if len(self.columns) != len(other.columns):
            return False

        identifier_field_ids_is_equal = self.identifier_field_ids == other.identifier_field_ids
        schema_is_equal = all([lhs == rhs for lhs, rhs in zip(self.columns, other.columns)])

        return identifier_field_ids_is_equal and schema_is_equal

    @property
    def columns(self) -> Tuple[NestedField, ...]:
        """A tuple of the top-level fields"""
        return self.fields

<<<<<<< HEAD
    def _lazy_id_to_field(self) -> Dict[int, NestedField]:
=======
    @cached_property
    def _lazy_id_to_field(self) -> dict[int, NestedField]:
>>>>>>> 2f550cd6
        """Returns an index of field ID to NestedField instance

        This is calculated once when called for the first time. Subsequent calls to this method will use a cached index.
        """
        return index_by_id(self)

<<<<<<< HEAD
    def _lazy_name_to_id_lower(self) -> Dict[str, int]:
=======
    @cached_property
    def _lazy_name_to_id_lower(self) -> dict[str, int]:
>>>>>>> 2f550cd6
        """Returns an index of lower-case field names to field IDs

        This is calculated once when called for the first time. Subsequent calls to this method will use a cached index.
        """
        return {name.lower(): field_id for name, field_id in self._name_to_id.items()}

<<<<<<< HEAD
    def _lazy_id_to_name(self) -> Dict[int, str]:
=======
    @cached_property
    def _lazy_id_to_name(self) -> dict[int, str]:
>>>>>>> 2f550cd6
        """Returns an index of field ID to full name

        This is calculated once when called for the first time. Subsequent calls to this method will use a cached index.
        """
        return index_name_by_id(self)

<<<<<<< HEAD
    def _lazy_id_to_accessor(self) -> Dict[int, "Accessor"]:
=======
    @cached_property
    def _lazy_id_to_accessor(self) -> dict[int, Accessor]:
>>>>>>> 2f550cd6
        """Returns an index of field ID to accessor

        This is calculated once when called for the first time. Subsequent calls to this method will use a cached index.
        """
        return build_position_accessors(self)

    def as_struct(self) -> StructType:
        """Returns the schema as a struct"""
        return StructType(*self.fields)

<<<<<<< HEAD
    def find_field(self, name_or_id: Union[str, int], case_sensitive: bool = True) -> NestedField:
=======
    def find_field(self, name_or_id: str | int, case_sensitive: bool = True) -> NestedField | None:
>>>>>>> 2f550cd6
        """Find a field using a field name or field ID

        Args:
            name_or_id (str | int): Either a field name or a field ID
            case_sensitive (bool, optional): Whether to perform a case-sensitive lookup using a field name. Defaults to True.

        Returns:
            NestedField: The matched NestedField
        """
        if isinstance(name_or_id, int):
            return self._lazy_id_to_field.get(name_or_id)
        if case_sensitive:
            field_id = self._name_to_id.get(name_or_id)
        else:
            field_id = self._lazy_name_to_id_lower.get(name_or_id.lower())
        return self._lazy_id_to_field.get(field_id)  # type: ignore

    def find_type(self, name_or_id: Union[str, int], case_sensitive: bool = True) -> IcebergType:
        """Find a field type using a field name or field ID

        Args:
            name_or_id (str | int): Either a field name or a field ID
            case_sensitive (bool, optional): Whether to perform a case-sensitive lookup using a field name. Defaults to True.

        Returns:
            NestedField: The type of the matched NestedField
        """
        field = self.find_field(name_or_id=name_or_id, case_sensitive=case_sensitive)
        if not field:
            raise ValueError(f"Could not find field with name or id {name_or_id}, case_sensitive={case_sensitive}")
        return field.field_type

    def find_column_name(self, column_id: int) -> str | None:
        """Find a column name given a column ID

        Args:
            column_id (int): The ID of the column

        Returns:
            str: The column name (or None if the column ID cannot be found)
        """
        return self._lazy_id_to_name.get(column_id)

<<<<<<< HEAD
    def accessor_for_field(self, field_id: int) -> "Accessor":
=======
    def accessor_for_field(self, field_id: int) -> Accessor | None:
>>>>>>> 2f550cd6
        """Find a schema position accessor given a field ID

        Args:
            field_id (int): The ID of the field

        Returns:
            Accessor: An accessor for the given field ID
        """
        return self._lazy_id_to_accessor.get(field_id)

    def select(self, names: List[str], case_sensitive: bool = True) -> "Schema":
        """Return a new schema instance pruned to a subset of columns

        Args:
            names (List[str]): A list of column names
            case_sensitive (bool, optional): Whether to perform a case-sensitive lookup for each column name. Defaults to True.

        Returns:
            Schema: A new schema with pruned columns
        """
        if case_sensitive:
            return self._case_sensitive_select(schema=self, names=names)
        return self._case_insensitive_select(schema=self, names=names)

    @classmethod
    def _case_sensitive_select(cls, schema: "Schema", names: List[str]):
        # TODO: Add a PruneColumns schema visitor and use it here
        raise NotImplementedError()

    @classmethod
    def _case_insensitive_select(cls, schema: "Schema", names: List[str]):
        # TODO: Add a PruneColumns schema visitor and use it here
        raise NotImplementedError()


class SchemaVisitor(Generic[T], ABC):
    def before_field(self, field: NestedField) -> None:
        """Override this method to perform an action immediately before visiting a field"""

    def after_field(self, field: NestedField) -> None:
        """Override this method to perform an action immediately after visiting a field"""

    def before_list_element(self, element: NestedField) -> None:
        """Override this method to perform an action immediately before visiting an element within a ListType"""
        self.before_field(element)

    def after_list_element(self, element: NestedField) -> None:
        """Override this method to perform an action immediately after visiting an element within a ListType"""
        self.after_field(element)

    def before_map_key(self, key: NestedField) -> None:
        """Override this method to perform an action immediately before visiting a key within a MapType"""
        self.before_field(key)

    def after_map_key(self, key: NestedField) -> None:
        """Override this method to perform an action immediately after visiting a key within a MapType"""
        self.after_field(key)

    def before_map_value(self, value: NestedField) -> None:
        """Override this method to perform an action immediately before visiting a value within a MapType"""
        self.before_field(value)

    def after_map_value(self, value: NestedField) -> None:
        """Override this method to perform an action immediately after visiting a value within a MapType"""
        self.after_field(value)

    @abstractmethod
    def schema(self, schema: Schema, struct_result: T) -> T:
        """Visit a Schema"""

    @abstractmethod
    def struct(self, struct: StructType, field_results: List[T]) -> T:
        """Visit a StructType"""

    @abstractmethod
    def field(self, field: NestedField, field_result: T) -> T:
        """Visit a NestedField"""

    @abstractmethod
    def list(self, list_type: ListType, element_result: T) -> T:
        """Visit a ListType"""

    @abstractmethod
    def map(self, map_type: MapType, key_result: T, value_result: T) -> T:
        """Visit a MapType"""

    @abstractmethod
    def primitive(self, primitive: PrimitiveType) -> T:
        """Visit a PrimitiveType"""


@dataclass(init=True, eq=True, frozen=True)
class Accessor:
    """An accessor for a specific position in a container that implements the StructProtocol"""

    position: int
    inner: Optional["Accessor"] = None

    def __str__(self):
        return f"Accessor(position={self.position},inner={self.inner})"

    def __repr__(self):
        return self.__str__()

    def get(self, container: StructProtocol) -> Any:
        """Returns the value at self.position in `container`

        Args:
            container(StructProtocol): A container to access at position `self.position`

        Returns:
            Any: The value at position `self.position` in the container
        """
        pos = self.position
        val = container.get(pos)
        inner = self
        while inner.inner:
            inner = inner.inner
            val = val.get(inner.position)

        return val


@singledispatch
def visit(obj, visitor: SchemaVisitor[T]) -> T:
    """A generic function for applying a schema visitor to any point within a schema

    The function traverses the schema in post-order fashion

    Args:
        obj(Schema | IcebergType): An instance of a Schema or an IcebergType
        visitor (SchemaVisitor[T]): An instance of an implementation of the generic SchemaVisitor base class

    Raises:
        NotImplementedError: If attempting to visit an unrecognized object type
    """
    raise NotImplementedError("Cannot visit non-type: %s" % obj)


@visit.register(Schema)
def _(obj: Schema, visitor: SchemaVisitor[T]) -> T:
    """Visit a Schema with a concrete SchemaVisitor"""
    return visitor.schema(obj, visit(obj.as_struct(), visitor))


@visit.register(StructType)
def _(obj: StructType, visitor: SchemaVisitor[T]) -> T:
    """Visit a StructType with a concrete SchemaVisitor"""
    results = []

    for field in obj.fields:
        visitor.before_field(field)
        result = visit(field.field_type, visitor)
        visitor.after_field(field)
        results.append(visitor.field(field, result))

    return visitor.struct(obj, results)


@visit.register(ListType)
def _(obj: ListType, visitor: SchemaVisitor[T]) -> T:
    """Visit a ListType with a concrete SchemaVisitor"""

    visitor.before_list_element(obj.element_field)
    result = visit(obj.element_type, visitor)
    visitor.after_list_element(obj.element_field)

    return visitor.list(obj, result)


@visit.register(MapType)
def _(obj: MapType, visitor: SchemaVisitor[T]) -> T:
    """Visit a MapType with a concrete SchemaVisitor"""
    visitor.before_map_key(obj.key_field)
    key_result = visit(obj.key_type, visitor)
    visitor.after_map_key(obj.key_field)

    visitor.before_map_value(obj.value_field)
    value_result = visit(obj.value_type, visitor)
    visitor.after_list_element(obj.value_field)

    return visitor.map(obj, key_result, value_result)


@visit.register(PrimitiveType)
def _(obj: PrimitiveType, visitor: SchemaVisitor[T]) -> T:
    """Visit a PrimitiveType with a concrete SchemaVisitor"""
    return visitor.primitive(obj)


class _IndexById(SchemaVisitor[Dict[int, NestedField]]):
    """A schema visitor for generating a field ID to NestedField index"""

    def __init__(self) -> None:
        self._index: Dict[int, NestedField] = {}

    def schema(self, schema: Schema, struct_result) -> Dict[int, NestedField]:
        return self._index

    def struct(self, struct: StructType, field_results) -> Dict[int, NestedField]:
        return self._index

    def field(self, field: NestedField, field_result) -> Dict[int, NestedField]:
        """Add the field ID to the index"""
        self._index[field.field_id] = field
        return self._index

    def list(self, list_type: ListType, element_result) -> Dict[int, NestedField]:
        """Add the list element ID to the index"""
        self._index[list_type.element_field.field_id] = list_type.element_field
        return self._index

    def map(self, map_type: MapType, key_result, value_result) -> Dict[int, NestedField]:
        """Add the key ID and value ID as individual items in the index"""
        self._index[map_type.key_field.field_id] = map_type.key_field
        self._index[map_type.value_field.field_id] = map_type.value_field
        return self._index

    def primitive(self, primitive) -> Dict[int, NestedField]:
        return self._index


def index_by_id(schema_or_type) -> Dict[int, NestedField]:
    """Generate an index of field IDs to NestedField instances

    Args:
        schema_or_type (Schema | IcebergType): A schema or type to index

    Returns:
        Dict[int, NestedField]: An index of field IDs to NestedField instances
    """
    return visit(schema_or_type, _IndexById())


class _IndexByName(SchemaVisitor[Dict[str, int]]):
    """A schema visitor for generating a field name to field ID index"""

    def __init__(self) -> None:
        self._index: Dict[str, int] = {}
        self._short_name_to_id: Dict[str, int] = {}
        self._combined_index: Dict[str, int] = {}
        self._field_names: List[str] = []
        self._short_field_names: List[str] = []

    def before_list_element(self, element: NestedField) -> None:
        """Short field names omit element when the element is a StructType"""
        if not isinstance(element.field_type, StructType):
            self._short_field_names.append(element.name)
        self._field_names.append(element.name)

    def after_list_element(self, element: NestedField) -> None:
        if not isinstance(element.field_type, StructType):
            self._short_field_names.pop()
        self._field_names.pop()

    def before_field(self, field: NestedField) -> None:
        """Store the field name"""
        self._field_names.append(field.name)
        self._short_field_names.append(field.name)

    def after_field(self, field: NestedField) -> None:
        """Remove the last field name stored"""
        self._field_names.pop()
        self._short_field_names.pop()

    def schema(self, schema: Schema, struct_result: Dict[str, int]) -> Dict[str, int]:
        return self._index

    def struct(self, struct: StructType, field_results: List[Dict[str, int]]) -> Dict[str, int]:
        return self._index

    def field(self, field: NestedField, field_result: Dict[str, int]) -> Dict[str, int]:
        """Add the field name to the index"""
        self._add_field(field.name, field.field_id)
        return self._index

    def list(self, list_type: ListType, element_result: Dict[str, int]) -> Dict[str, int]:
        """Add the list element name to the index"""
        self._add_field(list_type.element_field.name, list_type.element_field.field_id)
        return self._index

    def map(self, map_type: MapType, key_result: Dict[str, int], value_result: Dict[str, int]) -> Dict[str, int]:
        """Add the key name and value name as individual items in the index"""
        self._add_field(map_type.key_field.name, map_type.key_field.field_id)
        self._add_field(map_type.value_field.name, map_type.value_field.field_id)
        return self._index

    def _add_field(self, name: str, field_id: int):
        """Add a field name to the index, mapping its full name to its field ID

        Args:
            name (str): The field name
            field_id (int): The field ID

        Raises:
            ValueError: If the field name is already contained in the index
        """
        full_name = name

        if self._field_names:
            full_name = ".".join([".".join(self._field_names), name])

        if full_name in self._index:
            raise ValueError(f"Invalid schema, multiple fields for name {full_name}: {self._index[full_name]} and {field_id}")
        self._index[full_name] = field_id

        if self._short_field_names:
            short_name = ".".join([".".join(self._short_field_names), name])
            self._short_name_to_id[short_name] = field_id

    def primitive(self, primitive) -> Dict[str, int]:
        return self._index

    def by_name(self) -> Dict[str, int]:
        """Returns an index of combined full and short names

        Note: Only short names that do not conflict with full names are included.
        """
        combined_index = self._short_name_to_id.copy()
        combined_index.update(self._index)
        return combined_index

    def by_id(self) -> Dict[int, str]:
        """Returns an index of ID to full names"""
        id_to_full_name = {value: key for key, value in self._index.items()}
        return id_to_full_name


def index_by_name(schema_or_type: Union[Schema, IcebergType]) -> Dict[str, int]:
    """Generate an index of field names to field IDs

    Args:
        schema_or_type (Schema | IcebergType): A schema or type to index

    Returns:
        Dict[str, int]: An index of field names to field IDs
    """
    indexer = _IndexByName()
    visit(schema_or_type, indexer)
    return indexer.by_name()


def index_name_by_id(schema_or_type: Union[Schema, IcebergType]) -> Dict[int, str]:
    """Generate an index of field IDs full field names

    Args:
        schema_or_type (Schema | IcebergType): A schema or type to index

    Returns:
        Dict[str, int]: An index of field IDs to full names
    """
    indexer = _IndexByName()
    visit(schema_or_type, indexer)
    return indexer.by_id()


Position = int


class _BuildPositionAccessors(SchemaVisitor[Dict[Position, Accessor]]):
    """A schema visitor for generating a field ID to accessor index

    Example:
        >>> from iceberg.schema import Schema
        >>> from iceberg.types import *
        >>> schema = Schema(
        ...     NestedField(field_id=2, name="id", field_type=IntegerType(), required=False),
        ...     NestedField(field_id=1, name="data", field_type=StringType(), required=True),
        ...     NestedField(
        ...         field_id=3,
        ...         name="location",
        ...         field_type=StructType(
        ...             NestedField(field_id=5, name="latitude", field_type=FloatType(), required=False),
        ...             NestedField(field_id=6, name="longitude", field_type=FloatType(), required=False),
        ...         ),
        ...         required=True,
        ...     ),
        ...     schema_id=1,
        ...     identifier_field_ids=[1],
        ... )
        >>> result = build_position_accessors(schema)
        >>> expected = {
        ...     2: Accessor(position=0, inner=None),
        ...     1: Accessor(position=1, inner=None),
        ...     5: Accessor(position=2, inner=Accessor(position=0, inner=None)),
        ...     6: Accessor(position=2, inner=Accessor(position=1, inner=None))
        ... }
        >>> result == expected
        True
    """

    @staticmethod
    def _wrap_leaves(result: Dict[Position, Accessor], position: Position = 0) -> Dict[Position, Accessor]:
        return {field_id: Accessor(position, inner=inner) for field_id, inner in result.items()}

    def schema(self, schema: Schema, struct_result: Dict[Position, Accessor]) -> Dict[Position, Accessor]:
        return struct_result

    def struct(self, struct: StructType, field_results: List[Dict[Position, Accessor]]) -> Dict[Position, Accessor]:
        result = {}

        for position, field in enumerate(struct.fields):
            if field_results[position]:
                for inner_field_id, acc in field_results[position].items():
                    result[inner_field_id] = Accessor(position, inner=acc)
            else:
                result[field.field_id] = Accessor(position)

        return result

    def field(self, field: NestedField, field_result: Dict[Position, Accessor]) -> Dict[Position, Accessor]:
        return field_result

    def list(self, list_type: ListType, element_result: Dict[Position, Accessor]) -> Dict[Position, Accessor]:
        return {}

    def map(
        self, map_type: MapType, key_result: Dict[Position, Accessor], value_result: Dict[Position, Accessor]
    ) -> Dict[Position, Accessor]:
        return {}

    def primitive(self, primitive: PrimitiveType) -> Dict[Position, Accessor]:
        return {}


def build_position_accessors(schema_or_type: Union[Schema, IcebergType]) -> Dict[int, Accessor]:
    """Generate an index of field IDs to schema position accessors

    Args:
        schema_or_type (Schema | IcebergType): A schema or type to index

    Returns:
        Dict[int, Accessor]: An index of field IDs to accessors
    """
    return visit(schema_or_type, _BuildPositionAccessors())<|MERGE_RESOLUTION|>--- conflicted
+++ resolved
@@ -54,33 +54,17 @@
         >>> from iceberg import types
     """
 
-<<<<<<< HEAD
     fields: Tuple[NestedField, ...] = Field(default_factory=tuple)
     schema_id: int = Field(alias="schema-id")
     identifier_field_ids: List[int] = Field(alias="identifier-field-ids", default_factory=list)
 
     _name_to_id: Dict[str, int] = PrivateAttr()
-    # Should be accessed through self._lazy_name_to_id_lower()
-    _name_to_id_lower: Dict[str, int] = PrivateAttr(default_factory=dict)
-    # Should be accessed through self._lazy_id_to_field()
-    _id_to_field: Dict[int, NestedField] = PrivateAttr(default_factory=dict)
-    # Should be accessed through self._lazy_id_to_name()
-    _id_to_name: Dict[int, str] = PrivateAttr(default_factory=dict)
-    # Should be accessed through self._lazy_id_to_accessor()
-    _id_to_accessor: Dict[int, "Accessor"] = PrivateAttr(default_factory=dict)
 
     def __init__(self, *fields: NestedField, **data):
         if fields:
             data["fields"] = fields
         super().__init__(**data)
         self._name_to_id = index_by_name(self)
-=======
-    def __init__(self, *columns: NestedField, schema_id: int, identifier_field_ids: list[int] | None = None):
-        self._struct = StructType(*columns)
-        self._schema_id = schema_id
-        self._identifier_field_ids = identifier_field_ids or []
-        self._name_to_id: dict[str, int] = index_by_name(self)
->>>>>>> 2f550cd6
 
     def __str__(self):
         return "table {\n" + "\n".join(["  " + str(field) for field in self.columns]) + "\n}"
@@ -110,48 +94,32 @@
         """A tuple of the top-level fields"""
         return self.fields
 
-<<<<<<< HEAD
+    @cached_property
     def _lazy_id_to_field(self) -> Dict[int, NestedField]:
-=======
+        """Returns an index of field ID to NestedField instance
+
+        This is calculated once when called for the first time. Subsequent calls to this method will use a cached index.
+        """
+        return index_by_id(self)
+
     @cached_property
-    def _lazy_id_to_field(self) -> dict[int, NestedField]:
->>>>>>> 2f550cd6
-        """Returns an index of field ID to NestedField instance
+    def _lazy_name_to_id_lower(self) -> Dict[str, int]:
+        """Returns an index of lower-case field names to field IDs
 
         This is calculated once when called for the first time. Subsequent calls to this method will use a cached index.
         """
-        return index_by_id(self)
-
-<<<<<<< HEAD
-    def _lazy_name_to_id_lower(self) -> Dict[str, int]:
-=======
+        return {name.lower(): field_id for name, field_id in self._name_to_id.items()}
+
     @cached_property
-    def _lazy_name_to_id_lower(self) -> dict[str, int]:
->>>>>>> 2f550cd6
-        """Returns an index of lower-case field names to field IDs
+    def _lazy_id_to_name(self) -> Dict[int, str]:
+        """Returns an index of field ID to full name
 
         This is calculated once when called for the first time. Subsequent calls to this method will use a cached index.
         """
-        return {name.lower(): field_id for name, field_id in self._name_to_id.items()}
-
-<<<<<<< HEAD
-    def _lazy_id_to_name(self) -> Dict[int, str]:
-=======
+        return index_name_by_id(self)
+
     @cached_property
-    def _lazy_id_to_name(self) -> dict[int, str]:
->>>>>>> 2f550cd6
-        """Returns an index of field ID to full name
-
-        This is calculated once when called for the first time. Subsequent calls to this method will use a cached index.
-        """
-        return index_name_by_id(self)
-
-<<<<<<< HEAD
     def _lazy_id_to_accessor(self) -> Dict[int, "Accessor"]:
-=======
-    @cached_property
-    def _lazy_id_to_accessor(self) -> dict[int, Accessor]:
->>>>>>> 2f550cd6
         """Returns an index of field ID to accessor
 
         This is calculated once when called for the first time. Subsequent calls to this method will use a cached index.
@@ -162,11 +130,7 @@
         """Returns the schema as a struct"""
         return StructType(*self.fields)
 
-<<<<<<< HEAD
-    def find_field(self, name_or_id: Union[str, int], case_sensitive: bool = True) -> NestedField:
-=======
-    def find_field(self, name_or_id: str | int, case_sensitive: bool = True) -> NestedField | None:
->>>>>>> 2f550cd6
+    def find_field(self, name_or_id: Union[str, int], case_sensitive: bool = True) -> Optional[NestedField]:
         """Find a field using a field name or field ID
 
         Args:
@@ -199,7 +163,7 @@
             raise ValueError(f"Could not find field with name or id {name_or_id}, case_sensitive={case_sensitive}")
         return field.field_type
 
-    def find_column_name(self, column_id: int) -> str | None:
+    def find_column_name(self, column_id: int) -> Optional[str]:
         """Find a column name given a column ID
 
         Args:
@@ -210,11 +174,7 @@
         """
         return self._lazy_id_to_name.get(column_id)
 
-<<<<<<< HEAD
-    def accessor_for_field(self, field_id: int) -> "Accessor":
-=======
-    def accessor_for_field(self, field_id: int) -> Accessor | None:
->>>>>>> 2f550cd6
+    def accessor_for_field(self, field_id: int) -> Optional["Accessor"]:
         """Find a schema position accessor given a field ID
 
         Args:
