--- conflicted
+++ resolved
@@ -16,19 +16,16 @@
 #  under the License.
 """Helper methods for working with date/time representations
 """
+from __future__ import annotations
+
 import re
 from datetime import (
     date,
     datetime,
     time,
     timedelta,
-<<<<<<< HEAD
     timezone,
 )
-from typing import Optional
-=======
-)
->>>>>>> c7d758c6
 
 EPOCH_DATE = date.fromisoformat("1970-01-01")
 EPOCH_TIMESTAMP = datetime.fromisoformat("1970-01-01T00:00:00.000000")
@@ -92,12 +89,12 @@
     raise ValueError(f"Invalid timestamp with zone: {timestamptz_str} (must be ISO-8601)")
 
 
-<<<<<<< HEAD
-def micros_to_timestamp(micros: int, tzinfo: Optional[timezone] = None):
+def micros_to_timestamp(micros: int, tzinfo: timezone | None = None):
     dt = timedelta(microseconds=micros)
     unix_epoch_datetime = datetime(1970, 1, 1, 0, 0, 0, 0, tzinfo=tzinfo)
     return unix_epoch_datetime + dt
-=======
+
+
 def to_human_day(day_ordinal: int) -> str:
     """Converts a DateType value to human string"""
     return (EPOCH_DATE + timedelta(days=day_ordinal)).isoformat()
@@ -115,5 +112,4 @@
 
 def to_human_timestamp(timestamp_micros: int) -> str:
     """Converts a TimestampType value to human string"""
-    return (EPOCH_TIMESTAMP + timedelta(microseconds=timestamp_micros)).isoformat()
->>>>>>> c7d758c6
+    return (EPOCH_TIMESTAMP + timedelta(microseconds=timestamp_micros)).isoformat()