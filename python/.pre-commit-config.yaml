# Licensed to the Apache Software Foundation (ASF) under one
# or more contributor license agreements.  See the NOTICE file
# distributed with this work for additional information
# regarding copyright ownership.  The ASF licenses this file
# to you under the Apache License, Version 2.0 (the
# "License"); you may not use this file except in compliance
# with the License.  You may obtain a copy of the License at
#
#   http://www.apache.org/licenses/LICENSE-2.0
#
# Unless required by applicable law or agreed to in writing,
# software distributed under the License is distributed on an
# "AS IS" BASIS, WITHOUT WARRANTIES OR CONDITIONS OF ANY
# KIND, either express or implied.  See the License for the
# specific language governing permissions and limitations
# under the License.
---
files: ^python/

repos:
  - repo: https://github.com/pre-commit/pre-commit-hooks
    rev: v4.2.0
    hooks:
      - id: trailing-whitespace
      - id: end-of-file-fixer
      - id: check-docstring-first
      - id: debug-statements
      - id: check-yaml
      - id: check-ast
  - repo: https://github.com/ambv/black
    rev: 22.3.0
    hooks:
      - id: black
  - repo: https://github.com/pre-commit/mirrors-isort
    rev: v5.10.1
    hooks:
      - id: isort
        args: [ --settings-path=python/pyproject.toml ]
  - repo: https://github.com/pre-commit/mirrors-mypy
    rev: v0.960
    hooks:
      - id: mypy
<<<<<<< HEAD
  - repo: https://github.com/hadialqattan/pycln
    rev: v1.3.2
    hooks:
      - id: pycln
        args: [ --config=python/pyproject.toml ]
=======
  -   repo: https://github.com/hadialqattan/pycln
      rev: v1.3.3
      hooks:
        - id: pycln
          args: [--config=python/pyproject.toml]
  - repo: https://github.com/asottile/pyupgrade
    rev: v2.32.1
    hooks:
      - id: pyupgrade
        args: [--py38-plus]
>>>>>>> 2c638d40
<|MERGE_RESOLUTION|>--- conflicted
+++ resolved
@@ -40,21 +40,13 @@
     rev: v0.960
     hooks:
       - id: mypy
-<<<<<<< HEAD
   - repo: https://github.com/hadialqattan/pycln
-    rev: v1.3.2
+    rev: v1.3.3
     hooks:
       - id: pycln
-        args: [ --config=python/pyproject.toml ]
-=======
-  -   repo: https://github.com/hadialqattan/pycln
-      rev: v1.3.3
-      hooks:
-        - id: pycln
-          args: [--config=python/pyproject.toml]
+        args: [--config=python/pyproject.toml]
   - repo: https://github.com/asottile/pyupgrade
     rev: v2.32.1
     hooks:
       - id: pyupgrade
-        args: [--py38-plus]
->>>>>>> 2c638d40
+        args: [--py38-plus]