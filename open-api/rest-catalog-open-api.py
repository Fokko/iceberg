# Licensed to the Apache Software Foundation (ASF) under one
# or more contributor license agreements.  See the NOTICE file
# distributed with this work for additional information
# regarding copyright ownership.  The ASF licenses this file
# to you under the Apache License, Version 2.0 (the
# "License"); you may not use this file except in compliance
# with the License.  You may obtain a copy of the License at
#
#   http://www.apache.org/licenses/LICENSE-2.0
#
# Unless required by applicable law or agreed to in writing,
# software distributed under the License is distributed on an
# "AS IS" BASIS, WITHOUT WARRANTIES OR CONDITIONS OF ANY
# KIND, either express or implied.  See the License for the
# specific language governing permissions and limitations
# under the License.

from __future__ import annotations

<<<<<<< HEAD
from datetime import date
from typing import Dict, List, Literal, Optional, Union
=======
from datetime import date, timedelta
from typing import Any, Dict, List, Literal, Optional, Union
>>>>>>> a3c538f6
from uuid import UUID

from pydantic import BaseModel, Extra, Field


class ErrorModel(BaseModel):
    """
    JSON error payload returned in a response with further details on the error
    """

    message: str = Field(..., description='Human-readable error message')
    type: str = Field(
        ...,
        description='Internal type definition of the error',
        example='NoSuchNamespaceException',
    )
    code: int = Field(
        ..., description='HTTP response code', example=404, ge=400, le=600
    )
    stack: Optional[List[str]] = None


class CatalogConfig(BaseModel):
    """
    Server-provided configuration for the catalog.
    """

    overrides: Dict[str, str] = Field(
        ...,
        description='Properties that should be used to override client configuration; applied after defaults and client configuration.',
    )
    defaults: Dict[str, str] = Field(
        ...,
        description='Properties that should be used as default configuration; applied before client configuration.',
    )
    endpoints: Optional[List[str]] = Field(
        None,
        description='A list of endpoints that the server supports. The format of each endpoint must be "<HTTP verb> <resource path from OpenAPI REST spec>". The HTTP verb and the resource path must be separated by a space character.',
        example=[
            'GET /v1/{prefix}/namespaces/{namespace}',
            'GET /v1/{prefix}/namespaces',
            'POST /v1/{prefix}/namespaces',
            'GET /v1/{prefix}/namespaces/{namespace}/tables/{table}',
            'GET /v1/{prefix}/namespaces/{namespace}/views/{view}',
        ],
    )
    idempotency_key_lifetime: Optional[timedelta] = Field(
        None,
        alias='idempotency-key-lifetime',
        description='Client reuse window for an Idempotency-Key (ISO-8601 duration, e.g., PT30M, PT24H). Interpreted as the maximum time from the first submission using a key to the last retry during which a client may reuse that key. Servers SHOULD accept retries for at least this duration and MAY include a grace period to account for delays/clock skew. Clients SHOULD NOT reuse an Idempotency-Key after this window elapses; they SHOULD generate a new key for any subsequent attempt. Presence of this field indicates the server supports Idempotency-Key semantics for mutation endpoints. If absent, clients MUST assume idempotency is not supported.',
        example='PT30M',
    )


class UpdateNamespacePropertiesRequest(BaseModel):
    removals: Optional[List[str]] = Field(
        None, example=['department', 'access_group'], unique_items=True
    )
    updates: Optional[Dict[str, str]] = Field(
        None, example={'owner': 'Hank Bendickson'}
    )


class Namespace(BaseModel):
    """
    Reference to one or more levels of a namespace
    """

    __root__: List[str] = Field(
        ...,
        description='Reference to one or more levels of a namespace',
        example=['accounting', 'tax'],
    )


class PageToken(BaseModel):
    __root__: Optional[str] = Field(
        None,
        description='An opaque token that allows clients to make use of pagination for list APIs (e.g. ListTables). Clients may initiate the first paginated request by sending an empty query parameter `pageToken` to the server.\nServers that support pagination should identify the `pageToken` parameter and return a `next-page-token` in the response if there are more results available.  After the initial request, the value of `next-page-token` from each response must be used as the `pageToken` parameter value for the next request. The server must return `null` value for the `next-page-token` in the last response.\nServers that support pagination must return all results in a single response with the value of `next-page-token` set to `null` if the query parameter `pageToken` is not set in the request.\nServers that do not support pagination should ignore the `pageToken` parameter and return all results in a single response. The `next-page-token` must be omitted from the response.\nClients must interpret either `null` or missing response value of `next-page-token` as the end of the listing results.',
    )


class TableIdentifier(BaseModel):
    namespace: Namespace
    name: str


class PrimitiveType(BaseModel):
    __root__: str = Field(..., example=['long', 'string', 'fixed[16]', 'decimal(10,2)'])


class ExpressionType(BaseModel):
    __root__: str = Field(
        ...,
        example=[
            'true',
            'false',
            'eq',
            'and',
            'or',
            'not',
            'in',
            'not-in',
            'lt',
            'lt-eq',
            'gt',
            'gt-eq',
            'not-eq',
            'starts-with',
            'not-starts-with',
            'is-null',
            'not-null',
            'is-nan',
            'not-nan',
        ],
    )


class TrueExpression(BaseModel):
    type: ExpressionType = Field(
        default_factory=lambda: ExpressionType.parse_obj('true'), const=True
    )


class FalseExpression(BaseModel):
    type: ExpressionType = Field(
        default_factory=lambda: ExpressionType.parse_obj('false'), const=True
    )


class Reference(BaseModel):
    __root__: str = Field(..., example=['column-name'])


class Transform(BaseModel):
    __root__: str = Field(
        ...,
        example=[
            'identity',
            'year',
            'month',
            'day',
            'hour',
            'bucket[256]',
            'truncate[16]',
        ],
    )


class PartitionField(BaseModel):
    field_id: Optional[int] = Field(None, alias='field-id')
    source_id: int = Field(..., alias='source-id')
    name: str
    transform: Transform


class PartitionSpec(BaseModel):
    spec_id: Optional[int] = Field(None, alias='spec-id')
    fields: List[PartitionField]


class SortDirection(BaseModel):
    __root__: Literal['asc', 'desc']


class NullOrder(BaseModel):
    __root__: Literal['nulls-first', 'nulls-last']


class SortField(BaseModel):
    source_id: int = Field(..., alias='source-id')
    transform: Transform
    direction: SortDirection
    null_order: NullOrder = Field(..., alias='null-order')


class SortOrder(BaseModel):
    order_id: int = Field(..., alias='order-id')
    fields: List[SortField]


class EncryptedKey(BaseModel):
    key_id: str = Field(..., alias='key-id')
    encrypted_key_metadata: str = Field(..., alias='encrypted-key-metadata')
    encrypted_by_id: Optional[str] = Field(None, alias='encrypted-by-id')
    properties: Optional[Dict[str, str]] = None


class Summary(BaseModel):
    operation: Literal['append', 'replace', 'overwrite', 'delete']


class Snapshot(BaseModel):
    snapshot_id: int = Field(..., alias='snapshot-id')
    parent_snapshot_id: Optional[int] = Field(None, alias='parent-snapshot-id')
    sequence_number: Optional[int] = Field(None, alias='sequence-number')
    timestamp_ms: int = Field(..., alias='timestamp-ms')
    manifest_list: str = Field(
        ...,
        alias='manifest-list',
        description="Location of the snapshot's manifest list file",
    )
    first_row_id: Optional[int] = Field(
        None,
        alias='first-row-id',
        description='The first _row_id assigned to the first row in the first data file in the first manifest',
    )
    added_rows: Optional[int] = Field(
        None,
        alias='added-rows',
        description='The upper bound of the number of rows with assigned row IDs',
    )
    summary: Summary
    schema_id: Optional[int] = Field(None, alias='schema-id')


class SnapshotReference(BaseModel):
    type: Literal['tag', 'branch']
    snapshot_id: int = Field(..., alias='snapshot-id')
    max_ref_age_ms: Optional[int] = Field(None, alias='max-ref-age-ms')
    max_snapshot_age_ms: Optional[int] = Field(None, alias='max-snapshot-age-ms')
    min_snapshots_to_keep: Optional[int] = Field(None, alias='min-snapshots-to-keep')


class SnapshotReferences(BaseModel):
    __root__: Dict[str, SnapshotReference]


class SnapshotLogItem(BaseModel):
    snapshot_id: int = Field(..., alias='snapshot-id')
    timestamp_ms: int = Field(..., alias='timestamp-ms')


class SnapshotLog(BaseModel):
    __root__: List[SnapshotLogItem]


class MetadataLogItem(BaseModel):
    metadata_file: str = Field(..., alias='metadata-file')
    timestamp_ms: int = Field(..., alias='timestamp-ms')


class MetadataLog(BaseModel):
    __root__: List[MetadataLogItem]


class SQLViewRepresentation(BaseModel):
    type: str
    sql: str
    dialect: str


class ViewRepresentation(BaseModel):
    __root__: SQLViewRepresentation


class ViewHistoryEntry(BaseModel):
    version_id: int = Field(..., alias='version-id')
    timestamp_ms: int = Field(..., alias='timestamp-ms')


class ViewVersion(BaseModel):
    version_id: int = Field(..., alias='version-id')
    timestamp_ms: int = Field(..., alias='timestamp-ms')
    schema_id: int = Field(
        ...,
        alias='schema-id',
        description='Schema ID to set as current, or -1 to set last added schema',
    )
    summary: Dict[str, str]
    representations: List[ViewRepresentation]
    default_catalog: Optional[str] = Field(None, alias='default-catalog')
    default_namespace: Namespace = Field(..., alias='default-namespace')


class BaseUpdate(BaseModel):
    action: str


class AssignUUIDUpdate(BaseUpdate):
    """
    Assigning a UUID to a table/view should only be done when creating the table/view. It is not safe to re-assign the UUID if a table/view already has a UUID assigned
    """

    action: str = Field('assign-uuid', const=True)
    uuid: str


class UpgradeFormatVersionUpdate(BaseUpdate):
    action: str = Field('upgrade-format-version', const=True)
    format_version: int = Field(..., alias='format-version')


class SetCurrentSchemaUpdate(BaseUpdate):
    action: str = Field('set-current-schema', const=True)
    schema_id: int = Field(
        ...,
        alias='schema-id',
        description='Schema ID to set as current, or -1 to set last added schema',
    )


class AddPartitionSpecUpdate(BaseUpdate):
    action: str = Field('add-spec', const=True)
    spec: PartitionSpec


class SetDefaultSpecUpdate(BaseUpdate):
    action: str = Field('set-default-spec', const=True)
    spec_id: int = Field(
        ...,
        alias='spec-id',
        description='Partition spec ID to set as the default, or -1 to set last added spec',
    )


class AddSortOrderUpdate(BaseUpdate):
    action: str = Field('add-sort-order', const=True)
    sort_order: SortOrder = Field(..., alias='sort-order')


class SetDefaultSortOrderUpdate(BaseUpdate):
    action: str = Field('set-default-sort-order', const=True)
    sort_order_id: int = Field(
        ...,
        alias='sort-order-id',
        description='Sort order ID to set as the default, or -1 to set last added sort order',
    )


class AddSnapshotUpdate(BaseUpdate):
    action: str = Field('add-snapshot', const=True)
    snapshot: Snapshot


class SetSnapshotRefUpdate(BaseUpdate, SnapshotReference):
    action: str = Field('set-snapshot-ref', const=True)
    ref_name: str = Field(..., alias='ref-name')


class RemoveSnapshotsUpdate(BaseUpdate):
    action: str = Field('remove-snapshots', const=True)
    snapshot_ids: List[int] = Field(..., alias='snapshot-ids')


class RemoveSnapshotRefUpdate(BaseUpdate):
    action: str = Field('remove-snapshot-ref', const=True)
    ref_name: str = Field(..., alias='ref-name')


class SetLocationUpdate(BaseUpdate):
    action: str = Field('set-location', const=True)
    location: str


class SetPropertiesUpdate(BaseUpdate):
    action: str = Field('set-properties', const=True)
    updates: Dict[str, str]


class RemovePropertiesUpdate(BaseUpdate):
    action: str = Field('remove-properties', const=True)
    removals: List[str]


class AddViewVersionUpdate(BaseUpdate):
    action: str = Field('add-view-version', const=True)
    view_version: ViewVersion = Field(..., alias='view-version')


class SetCurrentViewVersionUpdate(BaseUpdate):
    action: str = Field('set-current-view-version', const=True)
    view_version_id: int = Field(
        ...,
        alias='view-version-id',
        description='The view version id to set as current, or -1 to set last added view version id',
    )


class RemoveStatisticsUpdate(BaseUpdate):
    action: str = Field('remove-statistics', const=True)
    snapshot_id: int = Field(..., alias='snapshot-id')


class RemovePartitionStatisticsUpdate(BaseUpdate):
    action: str = Field('remove-partition-statistics', const=True)
    snapshot_id: int = Field(..., alias='snapshot-id')


class RemovePartitionSpecsUpdate(BaseUpdate):
    action: str = Field('remove-partition-specs', const=True)
    spec_ids: List[int] = Field(..., alias='spec-ids')


class RemoveSchemasUpdate(BaseUpdate):
    action: str = Field('remove-schemas', const=True)
    schema_ids: List[int] = Field(..., alias='schema-ids')


class AddEncryptionKeyUpdate(BaseUpdate):
    action: str = Field('add-encryption-key', const=True)
    encryption_key: EncryptedKey = Field(..., alias='encryption-key')


class RemoveEncryptionKeyUpdate(BaseUpdate):
    action: str = Field('remove-encryption-key', const=True)
    key_id: str = Field(..., alias='key-id')


class TableRequirement(BaseModel):
    type: str


class AssertCreate(TableRequirement):
    """
    The table must not already exist; used for create transactions
    """

    type: str = Field(..., const=True)


class AssertTableUUID(TableRequirement):
    """
    The table UUID must match the requirement's `uuid`
    """

    type: str = Field(..., const=True)
    uuid: str


class AssertRefSnapshotId(TableRequirement):
    """
    The table branch or tag identified by the requirement's `ref` must reference the requirement's `snapshot-id`.
    The `snapshot-id` field is required in this object, but in the case of a `null`
    the ref must not already exist.

    """

    type: str = Field('assert-ref-snapshot-id', const=True)
    ref: str
    snapshot_id: int = Field(..., alias='snapshot-id')


class AssertLastAssignedFieldId(TableRequirement):
    """
    The table's last assigned column id must match the requirement's `last-assigned-field-id`
    """

    type: str = Field('assert-last-assigned-field-id', const=True)
    last_assigned_field_id: int = Field(..., alias='last-assigned-field-id')


class AssertCurrentSchemaId(TableRequirement):
    """
    The table's current schema id must match the requirement's `current-schema-id`
    """

    type: str = Field('assert-current-schema-id', const=True)
    current_schema_id: int = Field(..., alias='current-schema-id')


class AssertLastAssignedPartitionId(TableRequirement):
    """
    The table's last assigned partition id must match the requirement's `last-assigned-partition-id`
    """

    type: str = Field('assert-last-assigned-partition-id', const=True)
    last_assigned_partition_id: int = Field(..., alias='last-assigned-partition-id')


class AssertDefaultSpecId(TableRequirement):
    """
    The table's default spec id must match the requirement's `default-spec-id`
    """

    type: str = Field('assert-default-spec-id', const=True)
    default_spec_id: int = Field(..., alias='default-spec-id')


class AssertDefaultSortOrderId(TableRequirement):
    """
    The table's default sort order id must match the requirement's `default-sort-order-id`
    """

    type: str = Field('assert-default-sort-order-id', const=True)
    default_sort_order_id: int = Field(..., alias='default-sort-order-id')


class AssertViewUUID(BaseModel):
    """
    The view UUID must match the requirement's `uuid`
    """

    type: str = Field('assert-view-uuid', const=True)
    uuid: str


class StorageCredential(BaseModel):
    prefix: str = Field(
        ...,
        description='Indicates a storage location prefix where the credential is relevant. Clients should choose the most specific prefix (by selecting the longest prefix) if several credentials of the same type are available.',
    )
    config: Dict[str, str]


class LoadCredentialsResponse(BaseModel):
    storage_credentials: List[StorageCredential] = Field(
        ..., alias='storage-credentials'
    )


class PlanStatus(BaseModel):
    __root__: Literal['completed', 'submitted', 'cancelled', 'failed'] = Field(
        ..., description='Status of a server-side planning operation'
    )


class RegisterTableRequest(BaseModel):
    name: str
    metadata_location: str = Field(..., alias='metadata-location')
    overwrite: Optional[bool] = Field(
        False,
        description='Whether to overwrite table metadata if the table already exists',
    )


class TokenType(BaseModel):
    __root__: Literal[
        'urn:ietf:params:oauth:token-type:access_token',
        'urn:ietf:params:oauth:token-type:refresh_token',
        'urn:ietf:params:oauth:token-type:id_token',
        'urn:ietf:params:oauth:token-type:saml1',
        'urn:ietf:params:oauth:token-type:saml2',
        'urn:ietf:params:oauth:token-type:jwt',
    ] = Field(
        ...,
        description='Token type identifier, from RFC 8693 Section 3\n\nSee https://datatracker.ietf.org/doc/html/rfc8693#section-3',
    )


class OAuthClientCredentialsRequest(BaseModel):
    """
    The `oauth/tokens` endpoint and related schemas are **DEPRECATED for REMOVAL** from this spec, see description of the endpoint.

    OAuth2 client credentials request

    See https://datatracker.ietf.org/doc/html/rfc6749#section-4.4
    """

    grant_type: Literal['client_credentials']
    scope: Optional[str] = None
    client_id: str = Field(
        ...,
        description='Client ID\n\nThis can be sent in the request body, but OAuth2 recommends sending it in a Basic Authorization header.',
    )
    client_secret: str = Field(
        ...,
        description='Client secret\n\nThis can be sent in the request body, but OAuth2 recommends sending it in a Basic Authorization header.',
    )


class OAuthTokenExchangeRequest(BaseModel):
    """
    The `oauth/tokens` endpoint and related schemas are **DEPRECATED for REMOVAL** from this spec, see description of the endpoint.

    OAuth2 token exchange request

    See https://datatracker.ietf.org/doc/html/rfc8693
    """

    grant_type: Literal['urn:ietf:params:oauth:grant-type:token-exchange']
    scope: Optional[str] = None
    requested_token_type: Optional[TokenType] = None
    subject_token: str = Field(
        ..., description='Subject token for token exchange request'
    )
    subject_token_type: TokenType
    actor_token: Optional[str] = Field(
        None, description='Actor token for token exchange request'
    )
    actor_token_type: Optional[TokenType] = None


class OAuthTokenRequest(BaseModel):
    __root__: Union[OAuthClientCredentialsRequest, OAuthTokenExchangeRequest] = Field(
        ...,
        description='The `oauth/tokens` endpoint and related schemas are **DEPRECATED for REMOVAL** from this spec, see description of the endpoint.',
    )


class CounterResult(BaseModel):
    unit: str
    value: int


class TimerResult(BaseModel):
    time_unit: str = Field(..., alias='time-unit')
    count: int
    total_duration: int = Field(..., alias='total-duration')


class MetricResult(BaseModel):
    __root__: Union[CounterResult, TimerResult]


class Metrics(BaseModel):
    __root__: Dict[str, MetricResult]


class CommitReport(BaseModel):
    table_name: str = Field(..., alias='table-name')
    snapshot_id: int = Field(..., alias='snapshot-id')
    sequence_number: int = Field(..., alias='sequence-number')
    operation: str
    metrics: Metrics
    metadata: Optional[Dict[str, str]] = None


class OAuthError(BaseModel):
    """
    The `oauth/tokens` endpoint and related schemas are **DEPRECATED for REMOVAL** from this spec, see description of the endpoint.
    """

    error: Literal[
        'invalid_request',
        'invalid_client',
        'invalid_grant',
        'unauthorized_client',
        'unsupported_grant_type',
        'invalid_scope',
    ]
    error_description: Optional[str] = None
    error_uri: Optional[str] = None


class OAuthTokenResponse(BaseModel):
    """
    The `oauth/tokens` endpoint and related schemas are **DEPRECATED for REMOVAL** from this spec, see description of the endpoint.
    """

    access_token: str = Field(
        ..., description='The access token, for client credentials or token exchange'
    )
    token_type: Literal['bearer', 'mac', 'N_A'] = Field(
        ...,
        description='Access token type for client credentials or token exchange\n\nSee https://datatracker.ietf.org/doc/html/rfc6749#section-7.1',
    )
    expires_in: Optional[int] = Field(
        None,
        description='Lifetime of the access token in seconds for client credentials or token exchange',
    )
    issued_token_type: Optional[TokenType] = None
    refresh_token: Optional[str] = Field(
        None, description='Refresh token for client credentials or token exchange'
    )
    scope: Optional[str] = Field(
        None, description='Authorization scope for client credentials or token exchange'
    )


class IcebergErrorResponse(BaseModel):
    """
    JSON wrapper for all error responses (non-2xx)
    """

    class Config:
        extra = Extra.forbid

    error: ErrorModel


class CreateNamespaceResponse(BaseModel):
    namespace: Namespace
    properties: Optional[Dict[str, str]] = Field(
        {},
        description='Properties stored on the namespace, if supported by the server.',
        example={'owner': 'Ralph', 'created_at': '1452120468'},
    )


class GetNamespaceResponse(BaseModel):
    namespace: Namespace
    properties: Optional[Dict[str, str]] = Field(
        {},
        description='Properties stored on the namespace, if supported by the server. If the server does not support namespace properties, it should return null for this field. If namespace properties are supported, but none are set, it should return an empty object.',
        example={'owner': 'Ralph', 'transient_lastDdlTime': '1452120468'},
    )


class ListTablesResponse(BaseModel):
    next_page_token: Optional[PageToken] = Field(None, alias='next-page-token')
    identifiers: Optional[List[TableIdentifier]] = Field(None, unique_items=True)


class ListNamespacesResponse(BaseModel):
    next_page_token: Optional[PageToken] = Field(None, alias='next-page-token')
    namespaces: Optional[List[Namespace]] = Field(None, unique_items=True)


class UpdateNamespacePropertiesResponse(BaseModel):
    updated: List[str] = Field(
        ...,
        description='List of property keys that were added or updated',
        unique_items=True,
    )
    removed: List[str] = Field(..., description='List of properties that were removed')
    missing: Optional[List[str]] = Field(
        None,
        description="List of properties requested for removal that were not found in the namespace's properties. Represents a partial success response. Server's do not need to implement this.",
    )


class BlobMetadata(BaseModel):
    type: str
    snapshot_id: int = Field(..., alias='snapshot-id')
    sequence_number: int = Field(..., alias='sequence-number')
    fields: List[int]
    properties: Optional[Dict[str, str]] = None


class PartitionStatisticsFile(BaseModel):
    snapshot_id: int = Field(..., alias='snapshot-id')
    statistics_path: str = Field(..., alias='statistics-path')
    file_size_in_bytes: int = Field(..., alias='file-size-in-bytes')


class BooleanTypeValue(BaseModel):
    __root__: bool = Field(..., example=True)


class IntegerTypeValue(BaseModel):
    __root__: int = Field(..., example=42)


class LongTypeValue(BaseModel):
    __root__: int = Field(..., example=9223372036854775807)


class FloatTypeValue(BaseModel):
    __root__: float = Field(..., example=3.14)


class DoubleTypeValue(BaseModel):
    __root__: float = Field(..., example=123.456)


class DecimalTypeValue(BaseModel):
    __root__: str = Field(
        ...,
        description="Decimal type values are serialized as strings. Decimals with a positive scale serialize as numeric plain text, while decimals with a negative scale use scientific notation and the exponent will be equal to the negated scale. For instance, a decimal with a positive scale is '123.4500', with zero scale is '2', and with a negative scale is '2E+20'",
        example='123.4500',
    )


class StringTypeValue(BaseModel):
    __root__: str = Field(..., example='hello')


class UUIDTypeValue(BaseModel):
    __root__: UUID = Field(
        ...,
        description='UUID type values are serialized as a 36-character lowercase string in standard UUID format as specified by RFC-4122',
        example='eb26bdb1-a1d8-4aa6-990e-da940875492c',
        max_length=36,
        min_length=36,
        regex='^[0-9a-f]{8}-[0-9a-f]{4}-[0-9a-f]{4}-[0-9a-f]{4}-[0-9a-f]{12}$',
    )


class DateTypeValue(BaseModel):
    __root__: date = Field(
        ...,
        description="Date type values follow the 'YYYY-MM-DD' ISO-8601 standard date format",
        example='2007-12-03',
    )


class TimeTypeValue(BaseModel):
    __root__: str = Field(
        ...,
        description="Time type values follow the 'HH:MM:SS.ssssss' ISO-8601 format with microsecond precision",
        example='22:31:08.123456',
    )


class TimestampTypeValue(BaseModel):
    __root__: str = Field(
        ...,
        description="Timestamp type values follow the 'YYYY-MM-DDTHH:MM:SS.ssssss' ISO-8601 format with microsecond precision",
        example='2007-12-03T10:15:30.123456',
    )


class TimestampTzTypeValue(BaseModel):
    __root__: str = Field(
        ...,
        description="TimestampTz type values follow the 'YYYY-MM-DDTHH:MM:SS.ssssss+00:00' ISO-8601 format with microsecond precision, and a timezone offset (+00:00 for UTC)",
        example='2007-12-03T10:15:30.123456+00:00',
    )


class TimestampNanoTypeValue(BaseModel):
    __root__: str = Field(
        ...,
        description="Timestamp_ns type values follow the 'YYYY-MM-DDTHH:MM:SS.sssssssss' ISO-8601 format with nanosecond precision",
        example='2007-12-03T10:15:30.123456789',
    )


class TimestampTzNanoTypeValue(BaseModel):
    __root__: str = Field(
        ...,
        description="Timestamp_ns type values follow the 'YYYY-MM-DDTHH:MM:SS.sssssssss+00:00' ISO-8601 format with nanosecond precision, and a timezone offset (+00:00 for UTC)",
        example='2007-12-03T10:15:30.123456789+00:00',
    )


class FixedTypeValue(BaseModel):
    __root__: str = Field(
        ...,
        description='Fixed length type values are stored and serialized as an uppercase hexadecimal string preserving the fixed length',
        example='78797A',
    )


class BinaryTypeValue(BaseModel):
    __root__: str = Field(
        ...,
        description='Binary type values are stored and serialized as an uppercase hexadecimal string',
        example='78797A',
    )


class CountMap(BaseModel):
    keys: Optional[List[IntegerTypeValue]] = Field(
        None, description='List of integer column ids for each corresponding value'
    )
    values: Optional[List[LongTypeValue]] = Field(
        None, description="List of Long values, matched to 'keys' by index"
    )


class PrimitiveTypeValue(BaseModel):
    __root__: Union[
        BooleanTypeValue,
        IntegerTypeValue,
        LongTypeValue,
        FloatTypeValue,
        DoubleTypeValue,
        DecimalTypeValue,
        StringTypeValue,
        UUIDTypeValue,
        DateTypeValue,
        TimeTypeValue,
        TimestampTypeValue,
        TimestampTzTypeValue,
        TimestampNanoTypeValue,
        TimestampTzNanoTypeValue,
        FixedTypeValue,
        BinaryTypeValue,
    ]


class FileFormat(BaseModel):
    __root__: Literal['avro', 'orc', 'parquet', 'puffin']


class ContentFile(BaseModel):
    content: str
    file_path: str = Field(..., alias='file-path')
    file_format: FileFormat = Field(..., alias='file-format')
    spec_id: int = Field(..., alias='spec-id')
    partition: List[PrimitiveTypeValue] = Field(
        ...,
        description='A list of partition field values ordered based on the fields of the partition spec specified by the `spec-id`',
        example=[1, 'bar'],
    )
    file_size_in_bytes: int = Field(
        ..., alias='file-size-in-bytes', description='Total file size in bytes'
    )
    record_count: int = Field(
        ..., alias='record-count', description='Number of records in the file'
    )
    key_metadata: Optional[BinaryTypeValue] = Field(
        None, alias='key-metadata', description='Encryption key metadata blob'
    )
    split_offsets: Optional[List[int]] = Field(
        None, alias='split-offsets', description='List of splittable offsets'
    )
    sort_order_id: Optional[int] = Field(None, alias='sort-order-id')


class PositionDeleteFile(ContentFile):
    content: Literal['position-deletes'] = Field(..., const=True)
    content_offset: Optional[int] = Field(
        None,
        alias='content-offset',
        description='Offset within the delete file of delete content',
    )
    content_size_in_bytes: Optional[int] = Field(
        None,
        alias='content-size-in-bytes',
        description='Length, in bytes, of the delete content; required if content-offset is present',
    )


class EqualityDeleteFile(ContentFile):
    content: Literal['equality-deletes'] = Field(..., const=True)
    equality_ids: Optional[List[int]] = Field(
        None, alias='equality-ids', description='List of equality field IDs'
    )


class FieldName(BaseModel):
    __root__: str = Field(
        ...,
        description='A full field name (including parent field names), such as those passed in APIs like Java `Schema#findField(String name)`.\nThe nested field name follows these rules - Nested struct fields are named by concatenating field names at each struct level using dot (`.`) delimiter, e.g. employer.contact_info.address.zip_code - Nested fields in a map key are named using the keyword `key`, e.g. employee_address_map.key.first_name - Nested fields in a map value are named using the keyword `value`, e.g. employee_address_map.value.zip_code - Nested fields in a list are named using the keyword `element`, e.g. employees.element.first_name',
    )


class PlanTask(BaseModel):
    __root__: str = Field(
        ...,
        description='An opaque string provided by the REST server that represents a unit of work to produce file scan tasks for scan planning. This allows clients to fetch tasks across multiple requests to accommodate large result sets.',
    )


class CreateNamespaceRequest(BaseModel):
    namespace: Namespace
    properties: Optional[Dict[str, str]] = Field(
        {},
        description='Configured string to string map of properties for the namespace',
        example={'owner': 'Hank Bendickson'},
    )


class RenameTableRequest(BaseModel):
    source: TableIdentifier
    destination: TableIdentifier


class TransformTerm(BaseModel):
    type: str = Field('transform', const=True)
    transform: Transform
    term: Reference


class SetPartitionStatisticsUpdate(BaseUpdate):
    action: str = Field('set-partition-statistics', const=True)
    partition_statistics: PartitionStatisticsFile = Field(
        ..., alias='partition-statistics'
    )


class ViewRequirement(BaseModel):
    __root__: AssertViewUUID = Field(..., discriminator='type')


class FailedPlanningResult(IcebergErrorResponse):
    """
    Failed server-side planning result
    """

    status: Literal['failed'] = Field(..., const=True)


class AsyncPlanningResult(BaseModel):
    status: Literal['submitted'] = Field(..., const=True)
    plan_id: str = Field(
        ..., alias='plan-id', description='ID used to track a planning request'
    )


class EmptyPlanningResult(BaseModel):
    """
    Empty server-side planning result
    """

    status: Literal['cancelled']


class ReportMetricsRequest2(CommitReport):
    report_type: str = Field(..., alias='report-type')


class StatisticsFile(BaseModel):
    snapshot_id: int = Field(..., alias='snapshot-id')
    statistics_path: str = Field(..., alias='statistics-path')
    file_size_in_bytes: int = Field(..., alias='file-size-in-bytes')
    file_footer_size_in_bytes: int = Field(..., alias='file-footer-size-in-bytes')
    blob_metadata: List[BlobMetadata] = Field(..., alias='blob-metadata')


class ValueMap(BaseModel):
    keys: Optional[List[IntegerTypeValue]] = Field(
        None, description='List of integer column ids for each corresponding value'
    )
    values: Optional[List[PrimitiveTypeValue]] = Field(
        None, description="List of primitive type values, matched to 'keys' by index"
    )


class DataFile(ContentFile):
    content: str = Field(..., const=True)
    first_row_id: Optional[int] = Field(
        None,
        alias='first-row-id',
        description='The first row ID assigned to the first row in the data file',
    )
    column_sizes: Optional[CountMap] = Field(
        None,
        alias='column-sizes',
        description='Map of column id to total count, including null and NaN',
    )
    value_counts: Optional[CountMap] = Field(
        None, alias='value-counts', description='Map of column id to null value count'
    )
    null_value_counts: Optional[CountMap] = Field(
        None,
        alias='null-value-counts',
        description='Map of column id to null value count',
    )
    nan_value_counts: Optional[CountMap] = Field(
        None,
        alias='nan-value-counts',
        description='Map of column id to number of NaN values in the column',
    )
    lower_bounds: Optional[ValueMap] = Field(
        None,
        alias='lower-bounds',
        description='Map of column id to lower bound primitive type values',
    )
    upper_bounds: Optional[ValueMap] = Field(
        None,
        alias='upper-bounds',
        description='Map of column id to upper bound primitive type values',
    )


class DeleteFile(BaseModel):
    __root__: Union[PositionDeleteFile, EqualityDeleteFile] = Field(
        ..., discriminator='content'
    )


class FetchScanTasksRequest(BaseModel):
    plan_task: PlanTask = Field(..., alias='plan-task')


class Term(BaseModel):
    __root__: Union[Reference, TransformTerm]


class SetStatisticsUpdate(BaseUpdate):
    action: str = Field('set-statistics', const=True)
    snapshot_id: Optional[int] = Field(
        None,
        alias='snapshot-id',
        description='This optional field is **DEPRECATED for REMOVAL** since it contains redundant information. Clients should use the `statistics.snapshot-id` field instead.',
    )
    statistics: StatisticsFile


class UnaryExpression(BaseModel):
    type: ExpressionType
    term: Term


class LiteralExpression(BaseModel):
    type: ExpressionType
    term: Term
    value: PrimitiveTypeValue


class SetExpression(BaseModel):
    type: ExpressionType
    term: Term
    values: List[PrimitiveTypeValue]


class StructField(BaseModel):
    id: int
    name: str
    type: Type
    required: bool
    doc: Optional[str] = None
    initial_default: Optional[PrimitiveTypeValue] = Field(None, alias='initial-default')
    write_default: Optional[PrimitiveTypeValue] = Field(None, alias='write-default')


class StructType(BaseModel):
    type: str = Field('struct', const=True)
    fields: List[StructField]


class ListType(BaseModel):
    type: str = Field('list', const=True)
    element_id: int = Field(..., alias='element-id')
    element: Type
    element_required: bool = Field(..., alias='element-required')


class MapType(BaseModel):
    type: str = Field('map', const=True)
    key_id: int = Field(..., alias='key-id')
    key: Type
    value_id: int = Field(..., alias='value-id')
    value: Type
    value_required: bool = Field(..., alias='value-required')


class Type(BaseModel):
    __root__: Union[PrimitiveType, StructType, ListType, MapType]


class Expression(BaseModel):
    __root__: Union[
        TrueExpression,
        FalseExpression,
        AndOrExpression,
        NotExpression,
        SetExpression,
        LiteralExpression,
        UnaryExpression,
    ]


class AndOrExpression(BaseModel):
    type: ExpressionType
    left: Expression
    right: Expression


class NotExpression(BaseModel):
    type: ExpressionType = Field(
        default_factory=lambda: ExpressionType.parse_obj('not'), const=True
    )
    child: Expression


class TableMetadata(BaseModel):
    format_version: int = Field(..., alias='format-version', ge=1, le=3)
    table_uuid: str = Field(..., alias='table-uuid')
    location: Optional[str] = None
    last_updated_ms: Optional[int] = Field(None, alias='last-updated-ms')
    next_row_id: Optional[int] = Field(
        None,
        alias='next-row-id',
        description="A long higher than all assigned row IDs; the next snapshot's first-row-id.",
    )
    properties: Optional[Dict[str, str]] = None
    schemas: Optional[List[Schema]] = None
    current_schema_id: Optional[int] = Field(None, alias='current-schema-id')
    last_column_id: Optional[int] = Field(None, alias='last-column-id')
    partition_specs: Optional[List[PartitionSpec]] = Field(
        None, alias='partition-specs'
    )
    default_spec_id: Optional[int] = Field(None, alias='default-spec-id')
    last_partition_id: Optional[int] = Field(None, alias='last-partition-id')
    sort_orders: Optional[List[SortOrder]] = Field(None, alias='sort-orders')
    default_sort_order_id: Optional[int] = Field(None, alias='default-sort-order-id')
    encryption_keys: Optional[List[EncryptedKey]] = Field(None, alias='encryption-keys')
    snapshots: Optional[List[Snapshot]] = None
    refs: Optional[SnapshotReferences] = None
    current_snapshot_id: Optional[int] = Field(None, alias='current-snapshot-id')
    last_sequence_number: Optional[int] = Field(None, alias='last-sequence-number')
    snapshot_log: Optional[SnapshotLog] = Field(None, alias='snapshot-log')
    metadata_log: Optional[MetadataLog] = Field(None, alias='metadata-log')
    statistics: Optional[List[StatisticsFile]] = None
    partition_statistics: Optional[List[PartitionStatisticsFile]] = Field(
        None, alias='partition-statistics'
    )


class ViewMetadata(BaseModel):
    view_uuid: str = Field(..., alias='view-uuid')
    format_version: int = Field(..., alias='format-version', ge=1, le=1)
    location: str
    current_version_id: int = Field(..., alias='current-version-id')
    versions: List[ViewVersion]
    version_log: List[ViewHistoryEntry] = Field(..., alias='version-log')
    schemas: List[Schema]
    properties: Optional[Dict[str, str]] = None


class AddSchemaUpdate(BaseUpdate):
    action: str = Field('add-schema', const=True)
    schema_: Schema = Field(..., alias='schema')
    last_column_id: Optional[int] = Field(
        None,
        alias='last-column-id',
        description="This optional field is **DEPRECATED for REMOVAL** since it more safe to handle this internally, and shouldn't be exposed to the clients.\nThe highest assigned column ID for the table. This is used to ensure columns are always assigned an unused ID when evolving schemas. When omitted, it will be computed on the server side.",
    )


class TableUpdate(BaseModel):
    __root__: Union[
        AssignUUIDUpdate,
        UpgradeFormatVersionUpdate,
        AddSchemaUpdate,
        SetCurrentSchemaUpdate,
        AddPartitionSpecUpdate,
        SetDefaultSpecUpdate,
        AddSortOrderUpdate,
        SetDefaultSortOrderUpdate,
        AddSnapshotUpdate,
        SetSnapshotRefUpdate,
        RemoveSnapshotsUpdate,
        RemoveSnapshotRefUpdate,
        SetLocationUpdate,
        SetPropertiesUpdate,
        RemovePropertiesUpdate,
        SetStatisticsUpdate,
        RemoveStatisticsUpdate,
        RemovePartitionSpecsUpdate,
        RemoveSchemasUpdate,
        AddEncryptionKeyUpdate,
        RemoveEncryptionKeyUpdate,
    ]


class ViewUpdate(BaseModel):
    __root__: Union[
        AssignUUIDUpdate,
        UpgradeFormatVersionUpdate,
        AddSchemaUpdate,
        SetLocationUpdate,
        SetPropertiesUpdate,
        RemovePropertiesUpdate,
        AddViewVersionUpdate,
        SetCurrentViewVersionUpdate,
    ]


class LoadTableResult(BaseModel):
    """
    Result used when a table is successfully loaded.


    The table metadata JSON is returned in the `metadata` field. The corresponding file location of table metadata should be returned in the `metadata-location` field, unless the metadata is not yet committed. For example, a create transaction may return metadata that is staged but not committed.
    Clients can check whether metadata has changed by comparing metadata locations after the table has been created.


    The `config` map returns table-specific configuration for the table's resources, including its HTTP client and FileIO. For example, config may contain a specific FileIO implementation class for the table depending on its underlying storage.


    The following configurations should be respected by clients:

    ## General Configurations

    - `token`: Authorization bearer token to use for table requests if OAuth2 security is enabled

    ## AWS Configurations

    The following configurations should be respected when working with tables stored in AWS S3
     - `client.region`: region to configure client for making requests to AWS
     - `s3.access-key-id`: id for credentials that provide access to the data in S3
     - `s3.secret-access-key`: secret for credentials that provide access to data in S3
     - `s3.session-token`: if present, this value should be used for as the session token
     - `s3.remote-signing-enabled`: if `true` remote signing should be performed as described in the `s3-signer-open-api.yaml` specification
     - `s3.cross-region-access-enabled`: if `true`, S3 Cross-Region bucket access is enabled

    ## Storage Credentials

    Credentials for ADLS / GCS / S3 / ... are provided through the `storage-credentials` field.
    Clients must first check whether the respective credentials exist in the `storage-credentials` field before checking the `config` for credentials.

    """

    metadata_location: Optional[str] = Field(
        None,
        alias='metadata-location',
        description='May be null if the table is staged as part of a transaction',
    )
    metadata: TableMetadata
    config: Optional[Dict[str, str]] = None
    storage_credentials: Optional[List[StorageCredential]] = Field(
        None, alias='storage-credentials'
    )


class ScanTasks(BaseModel):
    """
    Scan and planning tasks for server-side scan planning

    - `plan-tasks` contains opaque units of planning work
    - `file-scan-tasks` contains a partial or complete list of table scan tasks
    - `delete-files` contains delete files referenced by file scan tasks

    Each plan task must be passed to the fetchScanTasks endpoint to fetch the file scan tasks for the plan task.

    The list of delete files must contain all delete files referenced by the file scan tasks.

    """

    delete_files: Optional[List[DeleteFile]] = Field(
        None,
        alias='delete-files',
        description='Delete files referenced by file scan tasks',
    )
    file_scan_tasks: Optional[List[FileScanTask]] = Field(None, alias='file-scan-tasks')
    plan_tasks: Optional[List[PlanTask]] = Field(None, alias='plan-tasks')


class FetchPlanningResult(BaseModel):
    __root__: Union[
        CompletedPlanningResult, FailedPlanningResult, EmptyPlanningResult
    ] = Field(
        ...,
        description='Result of server-side scan planning for fetchPlanningResult',
        discriminator='status',
    )


class PlanTableScanResult(BaseModel):
    __root__: Union[
        CompletedPlanningWithIDResult,
        FailedPlanningResult,
        AsyncPlanningResult,
        EmptyPlanningResult,
    ] = Field(
        ...,
        description='Result of server-side scan planning for planTableScan',
        discriminator='status',
    )


class CommitTableRequest(BaseModel):
    identifier: Optional[TableIdentifier] = Field(
        None,
        description='Table identifier to update; must be present for CommitTransactionRequest',
    )
    requirements: List[TableRequirement]
    updates: List[TableUpdate]


class CommitViewRequest(BaseModel):
    identifier: Optional[TableIdentifier] = Field(
        None, description='View identifier to update'
    )
    requirements: Optional[List[ViewRequirement]] = None
    updates: List[ViewUpdate]


class CommitTransactionRequest(BaseModel):
    table_changes: List[CommitTableRequest] = Field(..., alias='table-changes')


class CreateTableRequest(BaseModel):
    name: str
    location: Optional[str] = None
    schema_: Schema = Field(..., alias='schema')
    partition_spec: Optional[PartitionSpec] = Field(None, alias='partition-spec')
    write_order: Optional[SortOrder] = Field(None, alias='write-order')
    stage_create: Optional[bool] = Field(None, alias='stage-create')
    properties: Optional[Dict[str, str]] = None


class CreateViewRequest(BaseModel):
    name: str
    location: Optional[str] = None
    schema_: Schema = Field(..., alias='schema')
    view_version: ViewVersion = Field(
        ...,
        alias='view-version',
        description='The view version to create, will replace the schema-id sent within the view-version with the id assigned to the provided schema',
    )
    properties: Dict[str, str]


class LoadViewResult(BaseModel):
    """
    Result used when a view is successfully loaded.


    The view metadata JSON is returned in the `metadata` field. The corresponding file location of view metadata is returned in the `metadata-location` field.
    Clients can check whether metadata has changed by comparing metadata locations after the view has been created.

    The `config` map returns view-specific configuration for the view's resources.

    The following configurations should be respected by clients:

    ## General Configurations

    - `token`: Authorization bearer token to use for view requests if OAuth2 security is enabled

    """

    metadata_location: str = Field(..., alias='metadata-location')
    metadata: ViewMetadata
    config: Optional[Dict[str, str]] = None


class ReportMetricsRequest(BaseModel):
    __root__: Union[ReportMetricsRequest1, ReportMetricsRequest2]


class ScanReport(BaseModel):
    table_name: str = Field(..., alias='table-name')
    snapshot_id: int = Field(..., alias='snapshot-id')
    filter: Expression
    schema_id: int = Field(..., alias='schema-id')
    projected_field_ids: List[int] = Field(..., alias='projected-field-ids')
    projected_field_names: List[str] = Field(..., alias='projected-field-names')
    metrics: Metrics
    metadata: Optional[Dict[str, str]] = None


class CommitTableResponse(BaseModel):
    metadata_location: str = Field(..., alias='metadata-location')
    metadata: TableMetadata


class PlanTableScanRequest(BaseModel):
    snapshot_id: Optional[int] = Field(
        None,
        alias='snapshot-id',
        description='Identifier for the snapshot to scan in a point-in-time scan',
    )
    select: Optional[List[FieldName]] = Field(
        None, description='List of selected schema fields'
    )
    filter: Optional[Expression] = Field(
        None, description='Expression used to filter the table data'
    )
    min_rows_requested: Optional[int] = Field(
        None,
        alias='min-rows-requested',
        description='The minimum number of rows requested for the scan. This is used as a hint to the server to not have to return more rows than necessary. It is not required for the server to return that many rows since the scan may not produce that many rows. The server can also return more rows than requested.',
    )
    case_sensitive: Optional[bool] = Field(
        True,
        alias='case-sensitive',
        description='Enables case sensitive field matching for filter and select',
    )
    use_snapshot_schema: Optional[bool] = Field(
        False,
        alias='use-snapshot-schema',
        description='Whether to use the schema at the time the snapshot was written.\nWhen time travelling, the snapshot schema should be used (true). When scanning a branch, the table schema should be used (false).',
    )
    start_snapshot_id: Optional[int] = Field(
        None,
        alias='start-snapshot-id',
        description='Starting snapshot ID for an incremental scan (exclusive)',
    )
    end_snapshot_id: Optional[int] = Field(
        None,
        alias='end-snapshot-id',
        description='Ending snapshot ID for an incremental scan (inclusive).\nRequired when start-snapshot-id is specified.',
    )
    stats_fields: Optional[List[FieldName]] = Field(
        None,
        alias='stats-fields',
        description='List of fields for which the service should send column stats.',
    )


class FileScanTask(BaseModel):
    data_file: DataFile = Field(..., alias='data-file')
    delete_file_references: Optional[List[int]] = Field(
        None,
        alias='delete-file-references',
        description='A list of indices in the delete files array (0-based)',
    )
    residual_filter: Optional[Expression] = Field(
        None,
        alias='residual-filter',
        description='An optional filter to be applied to rows in this file scan task.\nIf the residual is not present, the client must produce the residual or use the original filter.',
    )


class Schema(StructType):
    schema_id: Optional[int] = Field(None, alias='schema-id')
    identifier_field_ids: Optional[List[int]] = Field(
        None, alias='identifier-field-ids'
    )


class CompletedPlanningResult(ScanTasks):
    """
    Completed server-side planning result
    """

    status: Literal['completed'] = Field(..., const=True)
    storage_credentials: Optional[List[StorageCredential]] = Field(
        None,
        alias='storage-credentials',
        description='Storage credentials for accessing the files returned in the scan result.\nIf the server returns storage credentials as part of the completed scan planning response, the expectation is for the client to use these credentials to read the files returned in the FileScanTasks as part of the scan result.',
    )


class FetchScanTasksResult(ScanTasks):
    """
    Response schema for fetchScanTasks
    """


class ReportMetricsRequest1(ScanReport):
    report_type: str = Field(..., alias='report-type')


class CompletedPlanningWithIDResult(CompletedPlanningResult):
    plan_id: str = Field(
        ..., alias='plan-id', description='ID used to track a planning request'
    )
    status: Literal['completed']


StructField.update_forward_refs()
ListType.update_forward_refs()
MapType.update_forward_refs()
Expression.update_forward_refs()
TableMetadata.update_forward_refs()
ViewMetadata.update_forward_refs()
AddSchemaUpdate.update_forward_refs()
ScanTasks.update_forward_refs()
FetchPlanningResult.update_forward_refs()
PlanTableScanResult.update_forward_refs()
CreateTableRequest.update_forward_refs()
CreateViewRequest.update_forward_refs()
ReportMetricsRequest.update_forward_refs()
CompletedPlanningResult.update_forward_refs()
FetchScanTasksResult.update_forward_refs()
CompletedPlanningWithIDResult.update_forward_refs()<|MERGE_RESOLUTION|>--- conflicted
+++ resolved
@@ -17,13 +17,8 @@
 
 from __future__ import annotations
 
-<<<<<<< HEAD
-from datetime import date
+from datetime import date, timedelta
 from typing import Dict, List, Literal, Optional, Union
-=======
-from datetime import date, timedelta
-from typing import Any, Dict, List, Literal, Optional, Union
->>>>>>> a3c538f6
 from uuid import UUID
 
 from pydantic import BaseModel, Extra, Field
